/**
 * @fileoverview Dashboard Manager Module - Core module for managing the application's dashboard interface
 * This module handles both parent and child dashboard views, activity tracking, device connections,
 * and screen time management. It serves as the primary interface for users to interact with their
 * fitness data and manage rewards/screen time.
 * 
 * @revision SB-00001 - Brian W. - 12/05/2024 - Initial Release - Core application controller implementation
 */

// dashboard.js
class DashboardManager {
    /**
     * Initialize dashboard manager with default values
     * Manages user state, activity tracking, and screen time calculations
     */
    constructor() {
        this.currentUser = null;
        this.activityChart = null;
        this.timeRange = 'week';
        this.activities = [];
        this.children = [];
        this.selectedChildId = null;
        this.sparkCalculator = null;
        this.currentActivityData = {};
        this.currentMetric = 'steps';
        this.switchMetric = this.switchMetric.bind(this);
        this.isConnected = false;
        this.storedActivityDataInDB = null;
        this.screenTimeUsage = {}; // Will store all generated screen time data
        this.generatedScreenTimeIds = new Set(); // Track which IDs have been generated
    }

    /**
     * Initializes the dashboard with user data and loads necessary configurations
     * Handles different initialization flows for parent and child accounts
     * @param {Object} user - Current user object
     */
    async initialize(user) {
        this.currentUser = user;
        await this.loadConfig();

        // Check if current user is a parent account
        if (this.currentUser.accountType === 'parent') {
            const childrenSnapshot = await db.getParentChildren(this.currentUser.userId);
            
            if (childrenSnapshot) {
                // Don't reset screenTimeUsage if it already exists
                if (!Object.keys(this.screenTimeUsage).length) {
                    this.screenTimeUsage = {};
                }

                // Process each child
                for (const [childId, childData] of Object.entries(childrenSnapshot)) {
                    if (childData.isRegistered) {
                        this.isConnected = await db.isFitbitDeviceConnected(childId);
                        if (this.isConnected) {
                            await this.fetchFitbitData(childId);
                        }
                        this.storedActivityDataInDB = await db.getActivityDataForPastDays(childId);
                        
                        // Only generate screen time if not already generated
                        if (!this.generatedScreenTimeIds.has(childId)) {
                            this.screenTimeUsage[childId] = await this.generateScreenTimeUsage(childId);
                            this.generatedScreenTimeIds.add(childId);
                            console.log(`Generated screen time for child: ${childId}`);
                        } else {
                            console.log(`Skipping screen time generation for child: ${childId} (already exists)`);
                        }
                    }
                }
            }
        } else if (this.currentUser.accountType === 'child') {
            // Check if Fitbit is connected and fetch data
            this.isConnected = await db.isFitbitDeviceConnected(this.currentUser.userId);
            if (this.isConnected) {
                await this.fetchFitbitData(this.currentUser.userId);
            }
            this.storedActivityDataInDB = await db.getActivityDataForPastDays(this.currentUser.userId);
            
            // Only generate screen time if not already generated (by parent or previous child session)
            if (!this.generatedScreenTimeIds.has(this.currentUser.userId)) {
                this.screenTimeUsage[this.currentUser.userId] = await this.generateScreenTimeUsage(this.currentUser.userId);
                this.generatedScreenTimeIds.add(this.currentUser.userId);
                console.log(`Generated screen time for child user: ${this.currentUser.userId}`);
            } else {
                console.log(`Skipping screen time generation for child user: ${this.currentUser.userId} (already exists)`);
            }
        }
        
        await this.loadDashboardData();
        await this.setupEventListeners();
        this.renderDashboard();
    }

    /**
     * Sets up event listeners for dashboard interactions
     * Handles time range changes, goal updates, and child selection
     */
    setupEventListeners() {
        document.addEventListener('click', (e) => {
            if (e.target.matches('.time-range-btn')) {
                this.updateTimeRange(e.target.dataset.range);
            }
            if (e.target.matches('.update-goals-btn')) {
                this.updateGoals();
            }
        });

        document.addEventListener('change', (e) => {
            if (e.target.matches('.child-select')) {
                this.updateSelectedChild(e.target.value);
            }
        });
    }

    /**
     * Formats activity time from minutes into hours and minutes display format
     * @param {number} minutes - Total minutes to format
     * @returns {string} Formatted time string (e.g., "2h 30m")
     */
    formatActiveTime(minutes) {
        const hours = Math.floor(minutes / 60);
        const mins = minutes % 60;
        return hours > 0 ? `${hours}h ${mins}m` : `${mins}m`;
    }

    /**
     * Generates simulated step data for testing or when device data is unavailable
     * @returns {number} Generated step count between 2000-10000
     */
    generateSteps() {
        const baseSteps = Math.floor(Math.random() * 8000) + 2000;
        const extraSteps = Math.floor(Math.random() * 2000);
        return baseSteps + (Math.random() > 0.7 ? extraSteps : 0);
    }

    /**
     * Generates simulated active minutes for testing or when device data is unavailable
     * @returns {number} Generated active minutes
     */
    generateMinutes() {
        const baseMinutes = Math.floor(Math.random() * 60) + 15;
        const extraMinutes = Math.floor(Math.random() * 180);
        return baseMinutes + (Math.random() > 0.3 ? extraMinutes : 0);
    }

    /**
     * Generates simulated heart rate data for testing or when device data is unavailable
     * @returns {number} Generated heart rate between 75-120 BPM
     */
    generateHeartRate() {
        const baseHR = Math.floor(Math.random() * 20) + 75;
        const extraHR = Math.floor(Math.random() * 25);
        return baseHR + (Math.random() > 0.7 ? extraHR : 0);
    }

    /**
     * Generates screen time usage data based on activity performance
     * Uses spark points to calculate available screen time
     * @param {string} childId - Child's identifier
     * @returns {Array} Array of daily screen time usage records
     */
    async generateScreenTimeUsage(childId) {
        console.log('Generating screen time for child:', childId);
        const usage = [];
        const now = new Date();
        
        for (let i = 0; i < 8; i++) {
            const date = new Date(now - i * 24 * 60 * 60 * 1000);
            const dateStr = date.toISOString().split('T')[0];
            
            try {
                const dayActivities = this.getChildActivityData(childId)
                    .filter(activity => activity.day.startsWith(dateStr));
                
                console.log('Activities for day:', dateStr, dayActivities);

                const availableMinutes = dayActivities.reduce((total, activity) => {
                    const sparkResult = this.sparkCalculator.calculateSparks(
                        activity.steps,
                        activity.duration,
                        activity.avgHeartRate
                    );
                    console.log('Spark result for activity:', sparkResult);
                    return total + sparkResult.sparkPoints;
                }, 0);
    
                const maxUsage = Math.min(availableMinutes, 120);
                const actualUsage = Math.min(Math.floor(Math.random() * maxUsage), availableMinutes / 100);
    
                console.log('Generated usage for day:', {
                    date: dateStr,
                    minutes: actualUsage,
                    availableMinutes: availableMinutes
                });
    
                usage.push({
                    date: dateStr,
                    minutes: actualUsage,
                    availableMinutes: availableMinutes
                });
            } catch (error) {
                console.error('Error generating screen time for date:', dateStr, error);
            }
        }
        return usage;
    }

    /**
     * Gets total screen time usage for a specific child
     * @param {string} childId - Child's identifier
     * @returns {number} Total minutes of screen time used
     */
    getTotalScreenTime(childId) {
        return this.screenTimeUsage[childId]
            .reduce((total, day) => total + day.minutes, 0);
    }

    /**
     * Renders metric control buttons for switching between different activity metrics
     * @returns {string} HTML string for metric control buttons
     */
    renderMetricControls() {
        return `
            <div class="metric-controls">
                <button class="btn metric-btn ${this.currentMetric === 'steps' ? 'active' : ''}" 
                        onclick="window.dashboardManager.switchMetric('steps')">
                    Steps
                </button>
                <button class="btn metric-btn ${this.currentMetric === 'activeTime' ? 'active' : ''}" 
                        onclick="window.dashboardManager.switchMetric('activeTime')">
                    Active Time
                </button>
                <button class="btn metric-btn ${this.currentMetric === 'heartRate' ? 'active' : ''}" 
                        onclick="window.dashboardManager.switchMetric('heartRate')">
                    Heart Rate
                </button>
                <button class="btn metric-btn ${this.currentMetric === 'screenTime' ? 'active' : ''}" 
                        onclick="window.dashboardManager.switchMetric('screenTime')">
                    Screen Time
                </button>
            </div>
        `;
    }

    /**
     * Handles switching between different metric views (steps, active time, heart rate, screen time)
     * Updates the UI and chart visualization accordingly
     * @param {string} metric - Type of metric to display
     */
    switchMetric(metric) {
        console.log('Switching to metric:', metric);
        this.currentMetric = metric;
        
        // Re-render the entire parent dashboard to update the buttons
        this.renderDashboard();
        
        // Update chart after re-render
        if (this.selectedChildId) {
            this.updateChart(this.selectedChildId);
        }
    }
    
    /**
     * Loads initial dashboard data including children information and goals
     * Different behavior for parent and child accounts
     */
    async loadDashboardData() {
        try {
            if (this.currentUser.accountType === 'parent') {
                // Use the database method to get children
                const childrenData = await db.getParentChildren(this.currentUser.userId);

                if (childrenData) {
                    // Transform children data into array format
                    this.children = Object.entries(childrenData).map(([childId, child]) => ({
                        id: childId,
                        username: child.childName,
                        age: child.childAge,
                        dailyGoal: child.goals.steps,
                        activeTimeGoal: child.goals.activeTime,
                        heartRateGoal: child.goals.heartRate,
                        isRegistered: child.isRegistered
                    }));
    
                    // Set initial selected child if there are children
                    if (this.children.length > 0) {
                        this.selectedChildId = this.children[0].id;
                    }
    
                    console.log("Loaded children data:", this.children);
                    console.log("Set initial selectedChildId:", this.selectedChildId);
                } else {
                    this.children = [];
                    console.log("No children found for this parent");
                }
            } else if (this.currentUser.accountType === 'child') {
                // Get child's own data using the new method
                const childData = await db.getChildData(this.currentUser.parentId, this.currentUser.userId);

                if (childData) {
                    this.goals = {
                        dailyGoal: childData.goals.steps,
                        activeTimeGoal: childData.goals.activeTime,
                        heartRateGoal: childData.goals.heartRate
                    };
                    
                    console.log("Loaded child data:", childData);
                } else {
                    console.error("Could not load child data");
                }
            }
        } catch (error) {
            console.error("Error loading dashboard data:", error);
        }
    }

    /**
     * Loads spark calculator configuration and thresholds
     * Sets up calculation parameters for converting activity into spark points
     */
    async loadConfig() {
        try {
            const defaultConfig = {
                stepThresholds: [
                    { min: 0, max: 3000, coefficient: 0.8 },
                    { min: 3001, max: 6000, coefficient: 1.0 },
                    { min: 6001, max: 9000, coefficient: 1.2 },
                    { min: 9001, max: 12000, coefficient: 1.5 }
                ],
                timeThresholds: [
                    { min: 0, max: 30, coefficient: 0.5 },
                    { min: 31, max: 60, coefficient: 1.0 },
                    { min: 61, max: 120, coefficient: 1.5 },
                    { min: 121, max: null, coefficient: 2.0 }
                ],
                heartRateThresholds: [
                    { min: 0, max: 60, coefficient: 0.75 },
                    { min: 61, max: 80, coefficient: 1.0 },
                    { min: 81, max: null, coefficient: 1.25 }
                ],
                sparkCoefficient: 1000000
            };
            this.sparkCalculator = new SparkCalculator(defaultConfig);
            console.log('SparkCalculator initialized with config:', this.sparkCalculator.config);
        } catch (error) {
            console.error('Error loading config:', error);
            throw error;
        }
    }

    /**
     * Calculates statistics from activity data for display
     * @returns {Object} Object containing total steps, redeemed points, and available points
     */
    calculateStatistics() {
        const activities = this.activities || this.generateMockActivities();
        const relevantActivities = this.filterActivitiesByTimeRange();
    
        return {
            totalSteps: relevantActivities.reduce((sum, activity) => sum + activity.steps, 0),
            redeemedPoints: relevantActivities.reduce((sum, activity) => 
                sum + (activity.redeemed ? activity.points : 0), 0),
            availablePoints: relevantActivities.reduce((sum, activity) => 
                sum + (activity.redeemed ? 0 : activity.points), 0)
        };
    }

    /**
     * Gets total steps for a specific user
     * @param {string} userId - User identifier
     * @returns {number} Total steps count
     */
    getTotalSteps(userId) {
        console.log("this.currentActivityData:: ",this.currentActivityData);
        return this.currentActivityData[userId].steps;
    }

    /**
     * Gets activity minutes for a specific user
     * @param {string} userId - User identifier
     * @returns {number} Total activity minutes
     */
    getActivityMinutes(userId) {
        return this.currentActivityData[userId].activeMinutes;
    }

    /**
     * Gets formatted activity time string for a user
     * @param {string} userId - User identifier
     * @returns {string} Formatted activity time (e.g., "2h 30m")
     */
    getActivityTime(userId) {
        let minutes = this.currentActivityData[userId].activeMinutes;
        const hours = Math.floor(minutes / 60);
        const remainingMinutes = minutes % 60;
        return `${hours}h ${remainingMinutes}m`;
    }

    /**
     * Gets average heart rate for a specific user
     * @param {string} userId - User identifier
     * @returns {number} Average heart rate
     */
    getAverageHR(userId) {
        return this.currentActivityData[userId].averageHeartRate;
    }

    /**
     * Deducts screen time from available sparks
     * @param {string} childId - Child's identifier
     * @param {number} minutes - Minutes to deduct
     */
    deductScreenTime(childId, minutes) {
        // Calculate sparks to deduct based on available balance
        const availableSparks = this.calculateTotalAvailableSparks();
        // Ensure balance never goes below zero
        const newTotal = Math.max(0, availableSparks - Math.floor(minutes));
        // Store the new total and refresh display
        this.renderDashboard();
    }

    /**
     * Calculates spark points earned for a specific day's activities
     * @param {number} steps - Step count for the day
     * @param {number} activeMinutes - Active minutes for the day
     * @param {number} averageHR - Average heart rate for the day
     * @returns {number} Calculated spark points
     */
    calculateDaySparks(steps, activeMinutes, averageHR) {
        console.log("Calculate Today's Sparks");
        // Check if spark calculator is initialized before calculation
        if (this.sparkCalculator) {
            const result = this.sparkCalculator.calculateSparks(
                steps,
                activeMinutes,
                averageHR
            );
            return result.sparkPoints;
        }
        return 0;
    }

    /**
     * Calculates spark points for current day based on user's activity
     * @param {string} userId - User identifier
     * @returns {number} Today's earned spark points
     */
    calculateCurrentDaySparks(userId) {
        console.log("Calculate Today's Sparks");
        const steps = this.getTotalSteps(userId);
        const activityTime = this.getActivityMinutes(userId);
        const avgHR = this.getAverageHR(userId);
        
        // Only calculate if spark calculator is properly initialized
        if (this.sparkCalculator) {
            const result = this.sparkCalculator.calculateSparks(
                steps,
                activityTime,
                avgHR
            );
            return result.sparkPoints;
        }
        return 0;
    }

    /**
     * Renders the appropriate dashboard based on user type
     */
    renderDashboard() {
        const dashboardContainer = document.getElementById('dashboard');
        
        // Determine which dashboard to render based on account type
        if (this.currentUser.accountType === 'parent') {
            this.renderParentDashboard(dashboardContainer);
        } else if (this.currentUser.accountType === 'child') {
            this.renderChildDashboard(dashboardContainer);
        } else {
            console.error('Invalid account type');
        }
    }

    /**
     * Updates selected child and refreshes related display elements
     * @param {string} childId - Selected child's identifier
     */
    updateSelectedChild(childId) {
        this.selectedChildId = childId;
        // Find the selected child's data to update goal inputs
        const selectedChild = this.children.find(child => child.id === childId);
        if (selectedChild) {
            document.getElementById('stepsGoal').value = selectedChild.dailyGoal;
            document.getElementById('activeTimeGoal').value = selectedChild.activeTimeGoal;
            document.getElementById('heartRateGoal').value = selectedChild.heartRateGoal;
        }
        this.renderDashboard();
    }

    /**
     * Renders the parent dashboard interface
     * @param {HTMLElement} container - Dashboard container element
     */
    renderParentDashboard(container) {
        console.log("rendering parent dashboard with selectedChildId:", this.selectedChildId);
        console.log("children array:", this.children);

        // Show empty dashboard message if no children are registered
        if (!this.children || this.children.length === 0) {
            container.innerHTML = `
                <nav class="nav">
                    <div class="logo">
                        <div class="logo-icon"></div>
                        <span>Parent Dashboard</span>
                    </div>
                    <div class="nav-buttons">
                        <button class="btn" onclick="showSection('children')">Children</button>
                        <button class="btn" onclick="handleLogout()">Logout</button>
                    </div>
                </nav>

                <div class="no-children-message">
                    <h3>No Children Added Yet</h3>
                    <p>Click on 'Children' button to add your first child.</p>
                </div>
            `;
            return;
        }
        
        const selectedChild = this.children.find(child => child.id === this.selectedChildId);
        
        // If no child is selected, default to first child in the list
        if (!selectedChild) {
            this.selectedChildId = this.children[0].id;
        }

        container.innerHTML = `
            <nav class="nav">
                <div class="logo">
                    <div class="logo-icon"></div>
                    <span>Parent Dashboard</span>
                </div>
                <div class="nav-buttons">
                    <button class="btn" onclick="showSection('children')">Children</button>
                    <button class="btn" onclick="showSection('pendingApprovals')">Approvals</button>
                    <button class="btn" onclick="handleLogout()">Logout</button>
                </div>
            </nav>

            <div class="parent-controls">
                <div class="child-selector">
                    <label>Select Child:</label>
                    <select class="child-select" onchange="dashboardManager.updateSelectedChild(this.value)">
                        ${this.children.map(child => `
                            <option value="${child.id}" ${child.id === this.selectedChildId ? 'selected' : ''}>
                                ${child.username}
                            </option>
                        `).join('')}
                    </select>
                </div>

                <div class="goal-settings">
                <h3>Daily Goals</h3>
                <div class="goal-form">
                    <div class="form-group">
                        <label>Steps Goal:</label>
                        <input type="number" class="goal-input" id="stepsGoal" 
                            value="${selectedChild.dailyGoal || 10000}">
                    </div>
                    <div class="form-group">
                        <label>Active Time Goal (minutes):</label>
                        <input type="number" class="goal-input" id="activeTimeGoal" 
                            value="${selectedChild.activeTimeGoal || 60}">
                    </div>
                    <div class="form-group">
                        <label>Heart Rate Goal (BPM):</label>
                        <input type="number" class="goal-input" id="heartRateGoal" 
                            value="${selectedChild.heartRateGoal || 90}">
                    </div>
                    <button class="btn update-goals-btn">Update Goals</button>
                </div>
            </div>
            
            <div class="metrics-overview">
                <h3>Current Activity Stats</h3>
                ${selectedChild.isRegistered ? `
                    <div class="metrics-grid">
                        <div class="metric-box">
                            <div class="metric-label">Steps</div>
                            <div class="metric-value">${this.currentActivityData[selectedChild.id].steps.toLocaleString()}</div>
                            <div class="metric-progress">${Math.min(Math.round(((this.currentActivityData[selectedChild.id].steps || 0) / selectedChild.dailyGoal) * 100), 100)}% of goal</div>
                        </div>
                        <div class="metric-box">
                            <div class="metric-label">Active Time</div>
                            <div class="metric-value">${this.formatActiveTime(this.currentActivityData[selectedChild.id].activeMinutes || 0)}</div>
                            <div class="metric-progress">${Math.min(Math.round(((this.currentActivityData[selectedChild.id].activeMinutes || 0) / selectedChild.activeTimeGoal) * 100), 100)}% of goal</div>
                        </div>
                        <div class="metric-box">
                            <div class="metric-label">Heart Rate</div>
                            <div class="metric-value">${this.currentActivityData[selectedChild.id].averageHeartRate || 0} BPM</div>
                            <div class="metric-progress">${Math.min(Math.round(((this.currentActivityData[selectedChild.id].averageHeartRate || 0) / selectedChild.heartRateGoal) * 100), 100)}% of goal</div>
                        </div>
                    </div>
                ` : `
                    <div class="not-registered-message">
                        <div class="warning-icon">⚠️</div>
                        <h4>${selectedChild.username} is not registered yet</h4>
                        <p>Share the registration token with your child to complete setup.</p>
                    </div>
                `}
            </div>
            <div class="child-card">
                ${selectedChild.isRegistered ? `
                    ${this.renderMetricControls()}
                    <div class="activity-chart-container">
                        <canvas id="activityChart"></canvas>
                    </div>
                ` : `
                    <div class="no-data-message">
                        <div class="message-icon">📊</div>
                        <h4>Activity Data Not Available</h4>
                        <p>Charts will be visible once ${selectedChild.username} registers and starts tracking activities.</p>
                        <div class="setup-steps">
                            <p>To complete setup:</p>
                            <ol>
                                <li>Share the registration token with your child</li>
                                <li>Have them create an account using the token</li>
                                <li>Help them connect their fitness device</li>
                            </ol>
                        </div>
                    </div>
                `}
            </div>
            <div class="bottom-nav">
                <button class="nav-btn" onclick="showSection('family')">
                    <i class="family-icon">👨‍👩‍👧‍👦</i>
                    <span>Family</span>
                </button>
                <button class="nav-btn" onclick="showSection('settings')">
                    <i class="settings-icon">⚙️</i>
                    <span>Settings</span>
                </button>
                <button class="nav-btn" onclick="showSection('messages')">
                    <i class="message-icon">💬</i>
                    <span>Messages</span>
                </button>
            </div>
        `;

        // Initialize chart if child is registered
        if (selectedChild && selectedChild.isRegistered) {
            this.updateChart(selectedChild.id);
        } else {
            console.log(`Child ${selectedChild?.username} is not registered. Skipping chart update.`);
        }
    }

    /**
     * Renders the child dashboard interface
     * Shows activity progress, available sparks, and screen time options
     * @param {HTMLElement} container - Dashboard container element
     */
    renderChildDashboard(container) {
        console.log("Rendering Child Dashboard:: ", this.currentUser.userId);
        container.innerHTML = `
            <nav class="nav">
                <div class="logo">
                    <div class="logo-icon"></div>
                    <span>StepBank</span>
                </div>
                <div class="nav-buttons">
                    <button class="btn connect-btn ${this.isConnected ? 'active' : ''}" onclick="showSection('device')">
                    ${this.isConnected ? 'Device Connected' : 'Connect Device'}
                </button>
                    <button class="btn" onclick="handleLogout()">Logout</button>
                </div>
            </nav>
    
            <div class="sparks-info">
                <div class="total-sparks">
                    <div class="label">Total Available Sparks</div>
                    <div class="value">${this.calculateTotalAvailableSparks().toLocaleString()}</div>
                </div>
            </div>
    
            <div class="progress-container">
                <div class="spark-circle">
                    <svg viewBox="0 0 100 100" class="progress-ring">
                        <path
                            d="M50,50 m-45,0 a45,45 0 1,1 90,0 a45,45 0 1,1 -90,0"
                            fill="none"
                            stroke="#2A2D37"
                            stroke-width="10"
                            stroke-dasharray="${this.calculateArcLength()}"
                            stroke-dashoffset="0"
                            transform="rotate(210 50 50)"
                        />
                        <path
                            d="M50,50 m-45,0 a45,45 0 1,1 90,0 a45,45 0 1,1 -90,0"
                            fill="none"
                            stroke="#FF4B4B"
                            stroke-width="10"
                            stroke-dasharray="${this.calculateArcLength()}"
                            stroke-dashoffset="${this.calculateProgress(this.currentUser.userId)}"
                            transform="rotate(210 50 50)"
                        />
                        <text x="50" y="45" class="spark-count" text-anchor="middle">
                            ${this.calculateCurrentDaySparks(this.currentUser.userId)}
                        </text>
                        <text x="50" y="60" class="spark-label" text-anchor="middle">
                            TODAY'S SPARKS
                        </text>
                    </svg>
                </div>
            </div>

            <div class="metrics-grid">
                <div class="metric-card">
                    <div class="metric-value">${this.getTotalSteps(this.currentUser.userId).toLocaleString()}</div>
                    <div class="metric-label">Steps</div>
                </div>
                <div class="metric-card">
                    <div class="metric-value">${this.getActivityTime(this.currentUser.userId)}</div>
                    <div class="metric-label">Active Time</div>
                </div>
                <div class="metric-card">
                    <div class="metric-value">${this.getAverageHR(this.currentUser.userId)}</div>
                    <div class="metric-label">Avg HR</div>
                </div>
            </div>

            <div class="action-buttons">
                <button class="primary-btn" onclick="showSection('electronics')">
                    Unlock Electronics
                </button>
                <button class="primary-btn" onclick="showSection('marketplace')">
                    Buy Stuff
                </button>
            </div>

            <div class="bottom-nav">
                <button class="nav-btn" onclick="showSection('family')">
                    <i class="family-icon">👨‍👩‍👧‍👦</i>
                    <span>Family</span>
                </button>
                <button class="nav-btn" onclick="showSection('settings')">
                    <i class="settings-icon">⚙️</i>
                    <span>Settings</span>
                </button>
                <button class="nav-btn" onclick="showSection('messages')">
                    <i class="message-icon">💬</i>
                    <span>Messages</span>
                </button>
            </div>
        `;

        this.animateSparks();
    }

    /**
     * Calculates the arc length for the progress circle
     * @returns {number} Arc length value
     */
    calculateArcLength() {
        return 2 * Math.PI * 45;
    }

    /**
     * Calculates the progress circle's stroke offset based on user's progress
     * @param {string} userId - User identifier
     * @returns {number} Stroke offset value for SVG path
     */
    calculateProgress(userId) {
        const progress = this.getProgressPercentage(userId);
        const arcLength = this.calculateArcLength();
        const degrees = (progress / 100) * 150;
        return arcLength - (degrees / 360) * arcLength;
    }

    /**
     * Calculates user's progress as a percentage of their daily goal
     * @param {string} userId - User identifier
     * @returns {number} Progress percentage (0-100)
     */
    getProgressPercentage(userId) {
        const dailyGoal = 10000; // Default daily goal
        const todaySteps = this.getTotalSteps(userId);
        // Cap progress at 100%
        return Math.min(Math.round((todaySteps / dailyGoal) * 100), 100);
    }

    /**
     * Creates animation for spark points display
     * Includes both number counting and particle effects
     */
    animateSparks() {
        const sparkCount = document.querySelector('.spark-count');
        // Only proceed if spark count element exists
        if (!sparkCount) return;

        const finalValue = this.calculateCurrentDaySparks(this.currentUser.userId);
        const duration = 2000;
        const fps = 60;
        const frames = duration / (1000 / fps);
        const increment = finalValue / frames;
        let currentValue = 0;

        // Create container for spark particles
        const sparkContainer = document.createElement('div');
        sparkContainer.className = 'sparkle-container';
        sparkCount.parentElement.appendChild(sparkContainer);

        const animation = setInterval(() => {
            currentValue += increment;
            // Check if animation should end
            if (currentValue >= finalValue) {
                currentValue = finalValue;
                clearInterval(animation);
                setTimeout(() => {
                    sparkContainer.remove();
                }, 1000);
            }
            sparkCount.textContent = Math.floor(currentValue);
            
            // Randomly add sparkle effects
            if (Math.random() > 0.7) {
                this.createSparkle(sparkContainer);
            }
        }, 1000 / fps);
    }

    /**
     * Creates individual sparkle effect for animations
     * @param {HTMLElement} container - Container for sparkle effects
     */
    createSparkle(container) {
        const sparkle = document.createElement('div');
        sparkle.className = 'sparkle';
        sparkle.style.left = `${Math.random() * 100}%`;
        sparkle.style.top = `${Math.random() * 100}%`;
        container.appendChild(sparkle);
        
        setTimeout(() => sparkle.remove(), 1000);
    }

<<<<<<< HEAD
    /**
     * Updates activity goals for selected child
     * Validates inputs and updates both local and database values
     */
=======
>>>>>>> 4b4ca905
    async updateGoals() {
        const stepsGoal = parseInt(document.getElementById('stepsGoal').value);
        const activeTimeGoal = parseInt(document.getElementById('activeTimeGoal').value);
        const heartRateGoal = parseInt(document.getElementById('heartRateGoal').value);
        
<<<<<<< HEAD
        // Validate that all goals are positive numbers
=======
        // Validate input values
>>>>>>> 4b4ca905
        if (isNaN(stepsGoal) || stepsGoal <= 0 || 
            isNaN(activeTimeGoal) || activeTimeGoal <= 0 ||
            isNaN(heartRateGoal) || heartRateGoal <= 0) {
            this.showNotification('Please enter valid goal values');
            return;
        }
        
        try {
<<<<<<< HEAD
            // Find child in local array
=======
            // Update in local array
>>>>>>> 4b4ca905
            const childIndex = this.children.findIndex(child => child.id === this.selectedChildId);
            if (childIndex !== -1) {
                // Update local data
                this.children[childIndex].dailyGoal = stepsGoal;
                this.children[childIndex].activeTimeGoal = activeTimeGoal;
                this.children[childIndex].heartRateGoal = heartRateGoal;
        
                // Update in Firebase
                await db.updateChildGoals(
                    this.currentUser.userId, 
                    this.selectedChildId, 
                    {
                        steps: stepsGoal,
                        activeTime: activeTimeGoal,
                        heartRate: heartRateGoal
                    }
                );
    
                this.showNotification('Goals updated successfully!');
                this.renderDashboard();
            }
        } catch (error) {
            console.error('Error updating goals:', error);
            this.showNotification('Failed to update goals. Please try again.');
        }
    }

    /**
     * Retrieves statistics for a specific child
     * @param {string} childId - Child's identifier
     * @returns {Object} Child's activity statistics
     */
    getChildStats(childId) {
        const child = this.children.find(c => c.id === childId);
        // Return default values if child not found
        if (!child) return { totalSteps: 0, progress: 0, rewards: 0 };

        const activities = this.getChildActivityData(childId);
        const todaySteps =  [0]?.steps || Math.floor(Math.random() * 8000) + 2000;
        const progress = Math.round((todaySteps / child.dailyGoal) * 100);

        return {
            totalSteps: todaySteps,
            progress: Math.min(progress, 100),
            rewards: Math.floor(todaySteps / 1000)
        };
    }

    /**
     * Retrieves activity data for a specific child
     * @param {string} childId - Child's identifier
     * @returns {Array} Child's activity data
     */
    getChildActivityData(childId) {
        return this.storedActivityDataInDB[childId];
    }

    /**
     * Calculates total available spark points for current user
     * Considers earned points minus points spent on screen time
     * @returns {number} Available spark points
     */
    calculateTotalAvailableSparks() {
        try {
<<<<<<< HEAD
            // Check if activity data exists
=======
>>>>>>> 4b4ca905
            if (!this.storedActivityDataInDB) {
                console.log('No activity data found');
                return 0;
            }
    
            const userActivities = this.storedActivityDataInDB[this.currentUser.userId];
            // Verify activities array exists
            if (!Array.isArray(userActivities)) {
                console.log('No activities found for user');
                return 0;
            }
    
            // Calculate total earned points
            const totalEarnedPoints = userActivities.reduce((sum, activity) => {
                return sum + (activity.points || 0);
            }, 0);
    
            const screenTimeData = this.screenTimeUsage[this.currentUser.userId];
<<<<<<< HEAD
            // Return total points if no screen time usage exists
=======
>>>>>>> 4b4ca905
            if (!screenTimeData) {
                console.log('No screen time data found');
                return totalEarnedPoints;
            }
<<<<<<< HEAD
    
            // Calculate total points used for screen time
            const totalUsedPoints = screenTimeData.reduce((sum, day) => {
                return sum + (day.minutes * 100);
            }, 0);
    
=======
    
            // Calculate total used points
            const totalUsedPoints = screenTimeData.reduce((sum, day) => {
                return sum + (day.minutes * 100);
            }, 0);
    
>>>>>>> 4b4ca905
            const netAvailable = totalEarnedPoints - totalUsedPoints;
            console.log('Total earned:', totalEarnedPoints);
            console.log('Total used:', totalUsedPoints);
            console.log('Net available:', netAvailable);
            
            return Math.max(0, Math.round(netAvailable));
        } catch (error) {
            console.error('Error calculating total points:', error);
            return 0;
        }
    }

    /**
     * Gets screen time usage for a specific date
     * @param {string} childId - Child's identifier
     * @param {string} date - Date to check
     * @returns {number} Minutes used on specified date
     */
    getScreenTimeForDate(childId, date) {
        const usage = this.screenTimeUsage[childId];
        const dayUsage = usage.find(day => day.date === date);
        return dayUsage?.minutes || 0;
    }

    /**
     * Gets available screen time for a specific date
     * @param {string} childId - Child's identifier
     * @param {string} date - Date to check
     * @returns {number} Available minutes for specified date
     */
    getAvailableTimeForDate(childId, date) {
        const usage = this.screenTimeUsage[childId];
        const dayUsage = usage.find(day => day.date === date);
        return dayUsage?.availableMinutes || 0;
    }

    /**
     * Tracks total sparks spent on screen time and rewards
     * @returns {number} Total spent sparks
     */
    getSpentSparks() {
        return 0;
    }

    /**
     * Generates mock activity data for testing purposes
     * @param {number} seedMultiplier - Multiplier for generated values
     * @returns {Array} Array of mock activity records
     */
    generateMockActivities(seedMultiplier = 1) {
        const activities = [];
        const types = ['Walking', 'Running', 'Cycling', 'Swimming'];
        const now = new Date();
    
        // Generate 30 days of mock data
        for (let i = 0; i < 30; i++) {
            const date = new Date(now - i * 24 * 60 * 60 * 1000);
            activities.push({
                type: types[Math.floor(Math.random() * types.length)],
                steps: Math.floor((Math.random() * 5000 + 3000) * (seedMultiplier || 1)),
                duration: Math.floor(Math.random() * 180) + 30, // 30-210 minutes
                avgHeartRate: Math.floor(Math.random() * 40) + 80, // 80-120 BPM
                points: Math.floor(Math.random() * 100) + 50,
                timestamp: date.toISOString(),
                redeemed: Math.random() > 0.7 // 30% chance of being redeemed
            });
        }
    
        return activities;
    }

/**
     * Updates the activity visualization chart
     * Handles different metric types and their specific display configurations
     * @param {string} childId - Child's identifier
     */
    updateChart(childId) {
        const ctx = document.getElementById('activityChart').getContext('2d');
        // Destroy existing chart if it exists to prevent memory leaks
        if (this.activityChart) {
            this.activityChart.destroy();
        }
     
        const activities = this.getChildActivityData(childId);
        const chartData = this.prepareChartData(activities, this.currentMetric);
        
        // Configure different metrics with their specific display settings
        const metricConfigs = {
            steps: {
                label: 'Daily Steps',
                color: '#4CAF50'
            },
            activeTime: {
                label: 'Active Minutes',
                color: '#4CAF50'
            },
            heartRate: {
                label: 'Average Heart Rate',
                color: '#4CAF50'
            },
            screenTime: {
                label: 'Screen Time (Minutes)',
                color: '#4CAF50',
                yAxis: {
                    min: 0,
                    max: 500,  // Maximum screen time limit
                    stepSize: 60  // Show increments of 1 hour
                }
            }
        };
     
        const config = metricConfigs[this.currentMetric];
     
        this.activityChart = new Chart(ctx, {
            type: 'line',
            data: this.currentMetric === 'screenTime' ? chartData : {
                labels: chartData.labels,
                datasets: [{
                    label: config.label,
                    data: chartData.values,
                    borderColor: config.color,
                    backgroundColor: 'rgba(76, 175, 80, 0.1)',
                    tension: 0.4,
                    fill: true
                }]
            },
            options: {
                responsive: true,
                plugins: {
                    legend: {
                        display: this.currentMetric === 'screenTime'
                    },
                    tooltip: {
                        mode: 'index',
                        intersect: false,
                        backgroundColor: 'rgba(76, 175, 80, 0.9)',
                        titleColor: '#FFFFFF',
                        bodyColor: '#FFFFFF',
                        borderColor: '#4CAF50',
                        borderWidth: 1
                    }
                },
                scales: {
                    y: {
                        beginAtZero: true,
                        grid: {
                            color: 'rgba(0, 0, 0, 0.1)'
                        },
                        ticks: {
                            color: '#666666',
                            ...(config.yAxis || {})
                        }
                    },
                    x: {
                        grid: {
                            display: false
                        },
                        ticks: {
                            color: '#666666'
                        }
                    }
                }
            }
        });
     }

<<<<<<< HEAD
     /**
      * Prepares data for chart visualization based on selected metric
      * Handles different data formats for steps, active time, heart rate, and screen time
      * @param {Array} activities - Activity data array
      * @param {string} metric - Selected metric type
      * @returns {Object} Formatted chart data
      */
     prepareChartData(activities, metric) {
        // Handle screen time data differently from other metrics
=======
     prepareChartData(activities, metric) {
>>>>>>> 4b4ca905
        if (metric === 'screenTime') {
            const screenTimeData = this.screenTimeUsage[this.selectedChildId];
            const sortedData = screenTimeData.sort((a, b) => new Date(a.date) - new Date(b.date));
            
            // Get all activity data for this child
            const userActivities = this.storedActivityDataInDB[this.selectedChildId];
            
<<<<<<< HEAD
            // Calculate total earned points
=======
            // Calculate total earned points (same as calculateTotalAvailableSparks)
>>>>>>> 4b4ca905
            const totalEarnedPoints = userActivities.reduce((sum, activity) => {
                return sum + (activity.points || 0);
            }, 0);
            
            // Calculate running used total and net available
            let usedTotal = 0;
            const netAvailableData = sortedData.map(day => {
                usedTotal += (day.minutes * 100);
                return totalEarnedPoints - usedTotal;
            });
    
            // Calculate daily available spark using sparkCalculator
            const dailyAvailableSpark = sortedData.map(day => {
                const dayActivities = userActivities.filter(activity => 
                    activity.day === day.date
                );
                
                // For each day, if we have steps and minutes, calculate sparks
                if (dayActivities.length > 0) {
                    const activity = dayActivities[0];
                    if (activity.steps && activity.duration) {
                        console.log(`Calculating sparks for ${day.date}:`, {
                            steps: activity.steps,
                            duration: activity.duration,
                            avgHeartRate: activity.avgHeartRate || 0
                        });
                        
                        const result = this.sparkCalculator.calculateSparks(
                            activity.steps,
                            activity.duration,
                            activity.avgHeartRate || 0  // Default to 0 if not available
                        );
                        console.log(`Spark result for ${day.date}:`, result);
                        return result.sparkPoints;
                    }
                }
                console.log(`No valid activity data for ${day.date}`);
                return 0;
            });
    
            // Log values to verify calculations
            console.log('Parent View Calculations:', {
                childId: this.selectedChildId,
                totalEarned: totalEarnedPoints,
                finalUsedTotal: usedTotal,
                finalNetAvailable: netAvailableData[netAvailableData.length - 1],
                dates: sortedData.map(d => d.date),
                dailyAvailable: dailyAvailableSpark
            });
    
            return {
                labels: sortedData.map(day => new Date(day.date).toLocaleDateString()),
                datasets: [{
                    label: 'Daily Used Spark',
                    data: sortedData.map(day => day.minutes * 100),
                    borderColor: '#4CAF50',
                    backgroundColor: 'rgba(76, 175, 80, 0.1)',
                    tension: 0.4,
                    fill: true
                }, {
                    label: 'Daily Available Spark',
                    data: dailyAvailableSpark,
                    borderColor: '#2E7D32',
                    backgroundColor: 'rgba(46, 125, 50, 0.2)',
                    tension: 0.4,
                    borderWidth: 2,
                    borderDash: [5, 5],
                    fill: false
                }, {
                    label: 'Total Available Spark',
                    data: netAvailableData,
                    borderColor: '#1B5E20',
                    borderWidth: 2,
                    borderDash: [10, 5],
                    fill: false
                }]
            };
        } else {
            // Handle other metrics (steps, activeTime, heartRate)
            const data = {
                labels: [],
                values: []
            };
            console.log("prepareChartData activities:: ", activities);
            const dailyData = activities.reduce((acc, activity) => {
                const date = activity.day;
                let value;
                
                // Select appropriate value based on metric type
                switch(metric) {
                    case 'steps':
                        value = activity.steps;
                        break;
                    case 'activeTime':
                        value = activity.duration;
                        break;
                    case 'heartRate':
                        value = activity.avgHeartRate;
                        break;
                    default:
                        value = activity.steps;
                }
                
                acc[date] = value;
                return acc;
            }, {});
    
            // Sort dates chronologically (oldest to newest)
            const sortedDates = Object.keys(dailyData).sort((a, b) => 
                new Date(a) - new Date(b)
            );
    
            sortedDates.forEach(date => {
                data.labels.push(date);
                data.values.push(dailyData[date]);
            });
            console.log("prepareChartData:: ", data);
            return data;
        }
    }

    /**
     * Handles approval or denial of pending requests
     * @param {string} approvalId - Request identifier
     * @param {boolean} isApproved - Approval status
     */
    handleApproval(approvalId, isApproved) {
        const action = isApproved ? 'approved' : 'denied';
        this.showNotification(`Request ${action} successfully!`);
        this.renderDashboard();
    }

    /**
     * Displays notification messages to users
     * Creates and manages toast notification elements
     * @param {string} message - Message to display
     */
    showNotification(message) {
        const existingToast = document.querySelector('.toast-notification');
        if (existingToast) {
            existingToast.remove();
        }
    
        const toast = document.createElement('div');
        toast.className = 'toast-notification';
        toast.textContent = message;
        document.body.appendChild(toast);
    
        // Trigger animation
        setTimeout(() => toast.classList.add('visible'), 10);
    
        // Remove after 2 seconds
        setTimeout(() => {
            toast.classList.remove('visible');
            setTimeout(() => toast.remove(), 300);
        }, 2000);
    }

    /**
     * Debug function to log current activity statistics and spark calculations
     * Outputs detailed information about current user's activity metrics
     */
    debugCurrentStats() {
        const steps = this.getTotalSteps(this.currentUser.userId);
        const activityTime = this.getActivityMinutes(this.currentUser.userId);
        const avgHR = this.getAverageHR(this.currentUser.userId);
        
        console.log('Current Stats:', {
            steps,
            activityTime,
            avgHR
        });

        // Check if spark calculator is initialized before calculating
        if (this.sparkCalculator) {
            const result = this.sparkCalculator.calculateSparks(
                steps,
                activityTime,
                avgHR
            );
            console.log('Spark Calculation Result:', result);
        } else {
            console.log('Spark Calculator not initialized!');
        }
    }

    /**
     * Fetches activity data from Fitbit API and processes it
     * @param {string} userId - User identifier
     * @returns {Promise<null|void>} Resolves when data is fetched and processed
     */
    async fetchFitbitData(userId) {
        try {
            console.log("fetchFitbitData device config of userId:: ",userId);
            const deviceConfig = await db.getDeviceConfig(userId);
            // Verify device has valid access token
            if (!deviceConfig?.accessToken) {
                console.log('No Fitbit access token found');
                return null;
            }
            const accessToken = await window.fitbitManager.getFitbitAccessToken(userId);
            const clientId = localStorage.getItem('clientId')    
            const today = new Date().toLocaleDateString('en-CA').split('T')[0];  // Format: YYYY-MM-DD
            
            // Fetch activity data from Fitbit API
            const activityResponse = 
                await fetch(`https://api.fitbit.com/1/user/${clientId}/activities/date/${today}.json`, 
                {
                    method: 'GET',
                    headers: {
                        'Authorization': `Bearer ${accessToken}`
                }
            });
    
            // Check for API response errors
            if (!activityResponse.ok) {
                throw new Error(`HTTP error! status: ${activityResponse.status}`);
            }
    
            const activityData = await activityResponse.json();
            const points = await this.calculateDaySparks(activityData.summary.steps, 
                activityData.summary.veryActiveMinutes 
                + activityData.summary.fairlyActiveMinutes 
                    + activityData.summary.lightlyActiveMinutes, activityData.summary.averageHeartRate);
            console.log("ActivityData:: ", activityData);
            
            // Format activity data for storage
            const activityDataJson = {
                steps: activityData.summary.steps || 0,
                activeMinutes: activityData.summary.veryActiveMinutes 
                            + activityData.summary.fairlyActiveMinutes 
                                + activityData.summary.lightlyActiveMinutes || 0,
                averageHeartRate: activityData.summary.averageHeartRate || 0,
                points: points || 0
            };

            console.log("fetchFitbitData currentActivityData:: ",this.currentActivityData);
            this.currentActivityData = {
                [userId]: activityDataJson
            };
            console.log("fetchFitbitData currentActivityData:: ",this.currentActivityData);
            await db.saveActivityForDay(userId, today, activityDataJson);
    
        } catch (error) {
            console.error('Error fetching Fitbit data:', error);
            return null;
        }
    }

    /**
     * Renders appropriate settings view based on user type
     */
    renderSettings() {
        // Determine which settings view to show based on account type
        if (this.currentUser?.accountType === 'parent') {
            this.renderParentSettings();
        } else {
            this.renderChildSettings();
        }
    }

    /**
     * Renders settings view for parent accounts
     * Includes device configuration and management options
     */
    renderParentSettings() {
        const container = document.getElementById('settings');
        container.innerHTML = `
            <nav class="nav">
                <div class="logo">
                    <div class="logo-icon"></div>
                    <span>Parent Settings</span>
                </div>
                <button class="btn" onclick="showSection('dashboard')">Back</button>
            </nav>

            <div class="settings-container">
                <div id="device-config-panel"></div>
            </div>`;

        // Initialize device configuration panel
        window.deviceConfigManager.renderConfigurationPanel(
            document.getElementById('device-config-panel')
        );
    }

    /**
     * Renders settings view for child accounts
     * Includes notification preferences and display settings
     */
    renderChildSettings() {
        const container = document.getElementById('settings');
        container.innerHTML = `
            <nav class="nav">
                <div class="logo">
                    <div class="logo-icon"></div>
                    <span>Settings</span>
                </div>
                <button class="btn" onclick="showSection('dashboard')">Back</button>
            </nav>

            <div class="settings-container">
                <div class="settings-section">
                    <h2>Notification Preferences</h2>
                    <!-- Add child notification settings -->
                </div>

                <div class="settings-section">
                    <h2>Display Preferences</h2>
                    <!-- Add display settings -->
                </div>

                <div class="settings-section">
                    <h2>Account Settings</h2>
                    <!-- Add account settings -->
                </div>
            </div>`;
    }
}

// Initialize dashboard manager
const dashboardManager = new DashboardManager();
window.dashboardManager = dashboardManager;<|MERGE_RESOLUTION|>--- conflicted
+++ resolved
@@ -1,1497 +1,1463 @@
-/**
- * @fileoverview Dashboard Manager Module - Core module for managing the application's dashboard interface
- * This module handles both parent and child dashboard views, activity tracking, device connections,
- * and screen time management. It serves as the primary interface for users to interact with their
- * fitness data and manage rewards/screen time.
- * 
- * @revision SB-00001 - Brian W. - 12/05/2024 - Initial Release - Core application controller implementation
- */
-
-// dashboard.js
-class DashboardManager {
-    /**
-     * Initialize dashboard manager with default values
-     * Manages user state, activity tracking, and screen time calculations
-     */
-    constructor() {
-        this.currentUser = null;
-        this.activityChart = null;
-        this.timeRange = 'week';
-        this.activities = [];
-        this.children = [];
-        this.selectedChildId = null;
-        this.sparkCalculator = null;
-        this.currentActivityData = {};
-        this.currentMetric = 'steps';
-        this.switchMetric = this.switchMetric.bind(this);
-        this.isConnected = false;
-        this.storedActivityDataInDB = null;
-        this.screenTimeUsage = {}; // Will store all generated screen time data
-        this.generatedScreenTimeIds = new Set(); // Track which IDs have been generated
-    }
-
-    /**
-     * Initializes the dashboard with user data and loads necessary configurations
-     * Handles different initialization flows for parent and child accounts
-     * @param {Object} user - Current user object
-     */
-    async initialize(user) {
-        this.currentUser = user;
-        await this.loadConfig();
-
-        // Check if current user is a parent account
-        if (this.currentUser.accountType === 'parent') {
-            const childrenSnapshot = await db.getParentChildren(this.currentUser.userId);
-            
-            if (childrenSnapshot) {
-                // Don't reset screenTimeUsage if it already exists
-                if (!Object.keys(this.screenTimeUsage).length) {
-                    this.screenTimeUsage = {};
-                }
-
-                // Process each child
-                for (const [childId, childData] of Object.entries(childrenSnapshot)) {
-                    if (childData.isRegistered) {
-                        this.isConnected = await db.isFitbitDeviceConnected(childId);
-                        if (this.isConnected) {
-                            await this.fetchFitbitData(childId);
-                        }
-                        this.storedActivityDataInDB = await db.getActivityDataForPastDays(childId);
-                        
-                        // Only generate screen time if not already generated
-                        if (!this.generatedScreenTimeIds.has(childId)) {
-                            this.screenTimeUsage[childId] = await this.generateScreenTimeUsage(childId);
-                            this.generatedScreenTimeIds.add(childId);
-                            console.log(`Generated screen time for child: ${childId}`);
-                        } else {
-                            console.log(`Skipping screen time generation for child: ${childId} (already exists)`);
-                        }
-                    }
-                }
-            }
-        } else if (this.currentUser.accountType === 'child') {
-            // Check if Fitbit is connected and fetch data
-            this.isConnected = await db.isFitbitDeviceConnected(this.currentUser.userId);
-            if (this.isConnected) {
-                await this.fetchFitbitData(this.currentUser.userId);
-            }
-            this.storedActivityDataInDB = await db.getActivityDataForPastDays(this.currentUser.userId);
-            
-            // Only generate screen time if not already generated (by parent or previous child session)
-            if (!this.generatedScreenTimeIds.has(this.currentUser.userId)) {
-                this.screenTimeUsage[this.currentUser.userId] = await this.generateScreenTimeUsage(this.currentUser.userId);
-                this.generatedScreenTimeIds.add(this.currentUser.userId);
-                console.log(`Generated screen time for child user: ${this.currentUser.userId}`);
-            } else {
-                console.log(`Skipping screen time generation for child user: ${this.currentUser.userId} (already exists)`);
-            }
-        }
-        
-        await this.loadDashboardData();
-        await this.setupEventListeners();
-        this.renderDashboard();
-    }
-
-    /**
-     * Sets up event listeners for dashboard interactions
-     * Handles time range changes, goal updates, and child selection
-     */
-    setupEventListeners() {
-        document.addEventListener('click', (e) => {
-            if (e.target.matches('.time-range-btn')) {
-                this.updateTimeRange(e.target.dataset.range);
-            }
-            if (e.target.matches('.update-goals-btn')) {
-                this.updateGoals();
-            }
-        });
-
-        document.addEventListener('change', (e) => {
-            if (e.target.matches('.child-select')) {
-                this.updateSelectedChild(e.target.value);
-            }
-        });
-    }
-
-    /**
-     * Formats activity time from minutes into hours and minutes display format
-     * @param {number} minutes - Total minutes to format
-     * @returns {string} Formatted time string (e.g., "2h 30m")
-     */
-    formatActiveTime(minutes) {
-        const hours = Math.floor(minutes / 60);
-        const mins = minutes % 60;
-        return hours > 0 ? `${hours}h ${mins}m` : `${mins}m`;
-    }
-
-    /**
-     * Generates simulated step data for testing or when device data is unavailable
-     * @returns {number} Generated step count between 2000-10000
-     */
-    generateSteps() {
-        const baseSteps = Math.floor(Math.random() * 8000) + 2000;
-        const extraSteps = Math.floor(Math.random() * 2000);
-        return baseSteps + (Math.random() > 0.7 ? extraSteps : 0);
-    }
-
-    /**
-     * Generates simulated active minutes for testing or when device data is unavailable
-     * @returns {number} Generated active minutes
-     */
-    generateMinutes() {
-        const baseMinutes = Math.floor(Math.random() * 60) + 15;
-        const extraMinutes = Math.floor(Math.random() * 180);
-        return baseMinutes + (Math.random() > 0.3 ? extraMinutes : 0);
-    }
-
-    /**
-     * Generates simulated heart rate data for testing or when device data is unavailable
-     * @returns {number} Generated heart rate between 75-120 BPM
-     */
-    generateHeartRate() {
-        const baseHR = Math.floor(Math.random() * 20) + 75;
-        const extraHR = Math.floor(Math.random() * 25);
-        return baseHR + (Math.random() > 0.7 ? extraHR : 0);
-    }
-
-    /**
-     * Generates screen time usage data based on activity performance
-     * Uses spark points to calculate available screen time
-     * @param {string} childId - Child's identifier
-     * @returns {Array} Array of daily screen time usage records
-     */
-    async generateScreenTimeUsage(childId) {
-        console.log('Generating screen time for child:', childId);
-        const usage = [];
-        const now = new Date();
-        
-        for (let i = 0; i < 8; i++) {
-            const date = new Date(now - i * 24 * 60 * 60 * 1000);
-            const dateStr = date.toISOString().split('T')[0];
-            
-            try {
-                const dayActivities = this.getChildActivityData(childId)
-                    .filter(activity => activity.day.startsWith(dateStr));
-                
-                console.log('Activities for day:', dateStr, dayActivities);
-
-                const availableMinutes = dayActivities.reduce((total, activity) => {
-                    const sparkResult = this.sparkCalculator.calculateSparks(
-                        activity.steps,
-                        activity.duration,
-                        activity.avgHeartRate
-                    );
-                    console.log('Spark result for activity:', sparkResult);
-                    return total + sparkResult.sparkPoints;
-                }, 0);
-    
-                const maxUsage = Math.min(availableMinutes, 120);
-                const actualUsage = Math.min(Math.floor(Math.random() * maxUsage), availableMinutes / 100);
-    
-                console.log('Generated usage for day:', {
-                    date: dateStr,
-                    minutes: actualUsage,
-                    availableMinutes: availableMinutes
-                });
-    
-                usage.push({
-                    date: dateStr,
-                    minutes: actualUsage,
-                    availableMinutes: availableMinutes
-                });
-            } catch (error) {
-                console.error('Error generating screen time for date:', dateStr, error);
-            }
-        }
-        return usage;
-    }
-
-    /**
-     * Gets total screen time usage for a specific child
-     * @param {string} childId - Child's identifier
-     * @returns {number} Total minutes of screen time used
-     */
-    getTotalScreenTime(childId) {
-        return this.screenTimeUsage[childId]
-            .reduce((total, day) => total + day.minutes, 0);
-    }
-
-    /**
-     * Renders metric control buttons for switching between different activity metrics
-     * @returns {string} HTML string for metric control buttons
-     */
-    renderMetricControls() {
-        return `
-            <div class="metric-controls">
-                <button class="btn metric-btn ${this.currentMetric === 'steps' ? 'active' : ''}" 
-                        onclick="window.dashboardManager.switchMetric('steps')">
-                    Steps
-                </button>
-                <button class="btn metric-btn ${this.currentMetric === 'activeTime' ? 'active' : ''}" 
-                        onclick="window.dashboardManager.switchMetric('activeTime')">
-                    Active Time
-                </button>
-                <button class="btn metric-btn ${this.currentMetric === 'heartRate' ? 'active' : ''}" 
-                        onclick="window.dashboardManager.switchMetric('heartRate')">
-                    Heart Rate
-                </button>
-                <button class="btn metric-btn ${this.currentMetric === 'screenTime' ? 'active' : ''}" 
-                        onclick="window.dashboardManager.switchMetric('screenTime')">
-                    Screen Time
-                </button>
-            </div>
-        `;
-    }
-
-    /**
-     * Handles switching between different metric views (steps, active time, heart rate, screen time)
-     * Updates the UI and chart visualization accordingly
-     * @param {string} metric - Type of metric to display
-     */
-    switchMetric(metric) {
-        console.log('Switching to metric:', metric);
-        this.currentMetric = metric;
-        
-        // Re-render the entire parent dashboard to update the buttons
-        this.renderDashboard();
-        
-        // Update chart after re-render
-        if (this.selectedChildId) {
-            this.updateChart(this.selectedChildId);
-        }
-    }
-    
-    /**
-     * Loads initial dashboard data including children information and goals
-     * Different behavior for parent and child accounts
-     */
-    async loadDashboardData() {
-        try {
-            if (this.currentUser.accountType === 'parent') {
-                // Use the database method to get children
-                const childrenData = await db.getParentChildren(this.currentUser.userId);
-
-                if (childrenData) {
-                    // Transform children data into array format
-                    this.children = Object.entries(childrenData).map(([childId, child]) => ({
-                        id: childId,
-                        username: child.childName,
-                        age: child.childAge,
-                        dailyGoal: child.goals.steps,
-                        activeTimeGoal: child.goals.activeTime,
-                        heartRateGoal: child.goals.heartRate,
-                        isRegistered: child.isRegistered
-                    }));
-    
-                    // Set initial selected child if there are children
-                    if (this.children.length > 0) {
-                        this.selectedChildId = this.children[0].id;
-                    }
-    
-                    console.log("Loaded children data:", this.children);
-                    console.log("Set initial selectedChildId:", this.selectedChildId);
-                } else {
-                    this.children = [];
-                    console.log("No children found for this parent");
-                }
-            } else if (this.currentUser.accountType === 'child') {
-                // Get child's own data using the new method
-                const childData = await db.getChildData(this.currentUser.parentId, this.currentUser.userId);
-
-                if (childData) {
-                    this.goals = {
-                        dailyGoal: childData.goals.steps,
-                        activeTimeGoal: childData.goals.activeTime,
-                        heartRateGoal: childData.goals.heartRate
-                    };
-                    
-                    console.log("Loaded child data:", childData);
-                } else {
-                    console.error("Could not load child data");
-                }
-            }
-        } catch (error) {
-            console.error("Error loading dashboard data:", error);
-        }
-    }
-
-    /**
-     * Loads spark calculator configuration and thresholds
-     * Sets up calculation parameters for converting activity into spark points
-     */
-    async loadConfig() {
-        try {
-            const defaultConfig = {
-                stepThresholds: [
-                    { min: 0, max: 3000, coefficient: 0.8 },
-                    { min: 3001, max: 6000, coefficient: 1.0 },
-                    { min: 6001, max: 9000, coefficient: 1.2 },
-                    { min: 9001, max: 12000, coefficient: 1.5 }
-                ],
-                timeThresholds: [
-                    { min: 0, max: 30, coefficient: 0.5 },
-                    { min: 31, max: 60, coefficient: 1.0 },
-                    { min: 61, max: 120, coefficient: 1.5 },
-                    { min: 121, max: null, coefficient: 2.0 }
-                ],
-                heartRateThresholds: [
-                    { min: 0, max: 60, coefficient: 0.75 },
-                    { min: 61, max: 80, coefficient: 1.0 },
-                    { min: 81, max: null, coefficient: 1.25 }
-                ],
-                sparkCoefficient: 1000000
-            };
-            this.sparkCalculator = new SparkCalculator(defaultConfig);
-            console.log('SparkCalculator initialized with config:', this.sparkCalculator.config);
-        } catch (error) {
-            console.error('Error loading config:', error);
-            throw error;
-        }
-    }
-
-    /**
-     * Calculates statistics from activity data for display
-     * @returns {Object} Object containing total steps, redeemed points, and available points
-     */
-    calculateStatistics() {
-        const activities = this.activities || this.generateMockActivities();
-        const relevantActivities = this.filterActivitiesByTimeRange();
-    
-        return {
-            totalSteps: relevantActivities.reduce((sum, activity) => sum + activity.steps, 0),
-            redeemedPoints: relevantActivities.reduce((sum, activity) => 
-                sum + (activity.redeemed ? activity.points : 0), 0),
-            availablePoints: relevantActivities.reduce((sum, activity) => 
-                sum + (activity.redeemed ? 0 : activity.points), 0)
-        };
-    }
-
-    /**
-     * Gets total steps for a specific user
-     * @param {string} userId - User identifier
-     * @returns {number} Total steps count
-     */
-    getTotalSteps(userId) {
-        console.log("this.currentActivityData:: ",this.currentActivityData);
-        return this.currentActivityData[userId].steps;
-    }
-
-    /**
-     * Gets activity minutes for a specific user
-     * @param {string} userId - User identifier
-     * @returns {number} Total activity minutes
-     */
-    getActivityMinutes(userId) {
-        return this.currentActivityData[userId].activeMinutes;
-    }
-
-    /**
-     * Gets formatted activity time string for a user
-     * @param {string} userId - User identifier
-     * @returns {string} Formatted activity time (e.g., "2h 30m")
-     */
-    getActivityTime(userId) {
-        let minutes = this.currentActivityData[userId].activeMinutes;
-        const hours = Math.floor(minutes / 60);
-        const remainingMinutes = minutes % 60;
-        return `${hours}h ${remainingMinutes}m`;
-    }
-
-    /**
-     * Gets average heart rate for a specific user
-     * @param {string} userId - User identifier
-     * @returns {number} Average heart rate
-     */
-    getAverageHR(userId) {
-        return this.currentActivityData[userId].averageHeartRate;
-    }
-
-    /**
-     * Deducts screen time from available sparks
-     * @param {string} childId - Child's identifier
-     * @param {number} minutes - Minutes to deduct
-     */
-    deductScreenTime(childId, minutes) {
-        // Calculate sparks to deduct based on available balance
-        const availableSparks = this.calculateTotalAvailableSparks();
-        // Ensure balance never goes below zero
-        const newTotal = Math.max(0, availableSparks - Math.floor(minutes));
-        // Store the new total and refresh display
-        this.renderDashboard();
-    }
-
-    /**
-     * Calculates spark points earned for a specific day's activities
-     * @param {number} steps - Step count for the day
-     * @param {number} activeMinutes - Active minutes for the day
-     * @param {number} averageHR - Average heart rate for the day
-     * @returns {number} Calculated spark points
-     */
-    calculateDaySparks(steps, activeMinutes, averageHR) {
-        console.log("Calculate Today's Sparks");
-        // Check if spark calculator is initialized before calculation
-        if (this.sparkCalculator) {
-            const result = this.sparkCalculator.calculateSparks(
-                steps,
-                activeMinutes,
-                averageHR
-            );
-            return result.sparkPoints;
-        }
-        return 0;
-    }
-
-    /**
-     * Calculates spark points for current day based on user's activity
-     * @param {string} userId - User identifier
-     * @returns {number} Today's earned spark points
-     */
-    calculateCurrentDaySparks(userId) {
-        console.log("Calculate Today's Sparks");
-        const steps = this.getTotalSteps(userId);
-        const activityTime = this.getActivityMinutes(userId);
-        const avgHR = this.getAverageHR(userId);
-        
-        // Only calculate if spark calculator is properly initialized
-        if (this.sparkCalculator) {
-            const result = this.sparkCalculator.calculateSparks(
-                steps,
-                activityTime,
-                avgHR
-            );
-            return result.sparkPoints;
-        }
-        return 0;
-    }
-
-    /**
-     * Renders the appropriate dashboard based on user type
-     */
-    renderDashboard() {
-        const dashboardContainer = document.getElementById('dashboard');
-        
-        // Determine which dashboard to render based on account type
-        if (this.currentUser.accountType === 'parent') {
-            this.renderParentDashboard(dashboardContainer);
-        } else if (this.currentUser.accountType === 'child') {
-            this.renderChildDashboard(dashboardContainer);
-        } else {
-            console.error('Invalid account type');
-        }
-    }
-
-    /**
-     * Updates selected child and refreshes related display elements
-     * @param {string} childId - Selected child's identifier
-     */
-    updateSelectedChild(childId) {
-        this.selectedChildId = childId;
-        // Find the selected child's data to update goal inputs
-        const selectedChild = this.children.find(child => child.id === childId);
-        if (selectedChild) {
-            document.getElementById('stepsGoal').value = selectedChild.dailyGoal;
-            document.getElementById('activeTimeGoal').value = selectedChild.activeTimeGoal;
-            document.getElementById('heartRateGoal').value = selectedChild.heartRateGoal;
-        }
-        this.renderDashboard();
-    }
-
-    /**
-     * Renders the parent dashboard interface
-     * @param {HTMLElement} container - Dashboard container element
-     */
-    renderParentDashboard(container) {
-        console.log("rendering parent dashboard with selectedChildId:", this.selectedChildId);
-        console.log("children array:", this.children);
-
-        // Show empty dashboard message if no children are registered
-        if (!this.children || this.children.length === 0) {
-            container.innerHTML = `
-                <nav class="nav">
-                    <div class="logo">
-                        <div class="logo-icon"></div>
-                        <span>Parent Dashboard</span>
-                    </div>
-                    <div class="nav-buttons">
-                        <button class="btn" onclick="showSection('children')">Children</button>
-                        <button class="btn" onclick="handleLogout()">Logout</button>
-                    </div>
-                </nav>
-
-                <div class="no-children-message">
-                    <h3>No Children Added Yet</h3>
-                    <p>Click on 'Children' button to add your first child.</p>
-                </div>
-            `;
-            return;
-        }
-        
-        const selectedChild = this.children.find(child => child.id === this.selectedChildId);
-        
-        // If no child is selected, default to first child in the list
-        if (!selectedChild) {
-            this.selectedChildId = this.children[0].id;
-        }
-
-        container.innerHTML = `
-            <nav class="nav">
-                <div class="logo">
-                    <div class="logo-icon"></div>
-                    <span>Parent Dashboard</span>
-                </div>
-                <div class="nav-buttons">
-                    <button class="btn" onclick="showSection('children')">Children</button>
-                    <button class="btn" onclick="showSection('pendingApprovals')">Approvals</button>
-                    <button class="btn" onclick="handleLogout()">Logout</button>
-                </div>
-            </nav>
-
-            <div class="parent-controls">
-                <div class="child-selector">
-                    <label>Select Child:</label>
-                    <select class="child-select" onchange="dashboardManager.updateSelectedChild(this.value)">
-                        ${this.children.map(child => `
-                            <option value="${child.id}" ${child.id === this.selectedChildId ? 'selected' : ''}>
-                                ${child.username}
-                            </option>
-                        `).join('')}
-                    </select>
-                </div>
-
-                <div class="goal-settings">
-                <h3>Daily Goals</h3>
-                <div class="goal-form">
-                    <div class="form-group">
-                        <label>Steps Goal:</label>
-                        <input type="number" class="goal-input" id="stepsGoal" 
-                            value="${selectedChild.dailyGoal || 10000}">
-                    </div>
-                    <div class="form-group">
-                        <label>Active Time Goal (minutes):</label>
-                        <input type="number" class="goal-input" id="activeTimeGoal" 
-                            value="${selectedChild.activeTimeGoal || 60}">
-                    </div>
-                    <div class="form-group">
-                        <label>Heart Rate Goal (BPM):</label>
-                        <input type="number" class="goal-input" id="heartRateGoal" 
-                            value="${selectedChild.heartRateGoal || 90}">
-                    </div>
-                    <button class="btn update-goals-btn">Update Goals</button>
-                </div>
-            </div>
-            
-            <div class="metrics-overview">
-                <h3>Current Activity Stats</h3>
-                ${selectedChild.isRegistered ? `
-                    <div class="metrics-grid">
-                        <div class="metric-box">
-                            <div class="metric-label">Steps</div>
-                            <div class="metric-value">${this.currentActivityData[selectedChild.id].steps.toLocaleString()}</div>
-                            <div class="metric-progress">${Math.min(Math.round(((this.currentActivityData[selectedChild.id].steps || 0) / selectedChild.dailyGoal) * 100), 100)}% of goal</div>
-                        </div>
-                        <div class="metric-box">
-                            <div class="metric-label">Active Time</div>
-                            <div class="metric-value">${this.formatActiveTime(this.currentActivityData[selectedChild.id].activeMinutes || 0)}</div>
-                            <div class="metric-progress">${Math.min(Math.round(((this.currentActivityData[selectedChild.id].activeMinutes || 0) / selectedChild.activeTimeGoal) * 100), 100)}% of goal</div>
-                        </div>
-                        <div class="metric-box">
-                            <div class="metric-label">Heart Rate</div>
-                            <div class="metric-value">${this.currentActivityData[selectedChild.id].averageHeartRate || 0} BPM</div>
-                            <div class="metric-progress">${Math.min(Math.round(((this.currentActivityData[selectedChild.id].averageHeartRate || 0) / selectedChild.heartRateGoal) * 100), 100)}% of goal</div>
-                        </div>
-                    </div>
-                ` : `
-                    <div class="not-registered-message">
-                        <div class="warning-icon">⚠️</div>
-                        <h4>${selectedChild.username} is not registered yet</h4>
-                        <p>Share the registration token with your child to complete setup.</p>
-                    </div>
-                `}
-            </div>
-            <div class="child-card">
-                ${selectedChild.isRegistered ? `
-                    ${this.renderMetricControls()}
-                    <div class="activity-chart-container">
-                        <canvas id="activityChart"></canvas>
-                    </div>
-                ` : `
-                    <div class="no-data-message">
-                        <div class="message-icon">📊</div>
-                        <h4>Activity Data Not Available</h4>
-                        <p>Charts will be visible once ${selectedChild.username} registers and starts tracking activities.</p>
-                        <div class="setup-steps">
-                            <p>To complete setup:</p>
-                            <ol>
-                                <li>Share the registration token with your child</li>
-                                <li>Have them create an account using the token</li>
-                                <li>Help them connect their fitness device</li>
-                            </ol>
-                        </div>
-                    </div>
-                `}
-            </div>
-            <div class="bottom-nav">
-                <button class="nav-btn" onclick="showSection('family')">
-                    <i class="family-icon">👨‍👩‍👧‍👦</i>
-                    <span>Family</span>
-                </button>
-                <button class="nav-btn" onclick="showSection('settings')">
-                    <i class="settings-icon">⚙️</i>
-                    <span>Settings</span>
-                </button>
-                <button class="nav-btn" onclick="showSection('messages')">
-                    <i class="message-icon">💬</i>
-                    <span>Messages</span>
-                </button>
-            </div>
-        `;
-
-        // Initialize chart if child is registered
-        if (selectedChild && selectedChild.isRegistered) {
-            this.updateChart(selectedChild.id);
-        } else {
-            console.log(`Child ${selectedChild?.username} is not registered. Skipping chart update.`);
-        }
-    }
-
-    /**
-     * Renders the child dashboard interface
-     * Shows activity progress, available sparks, and screen time options
-     * @param {HTMLElement} container - Dashboard container element
-     */
-    renderChildDashboard(container) {
-        console.log("Rendering Child Dashboard:: ", this.currentUser.userId);
-        container.innerHTML = `
-            <nav class="nav">
-                <div class="logo">
-                    <div class="logo-icon"></div>
-                    <span>StepBank</span>
-                </div>
-                <div class="nav-buttons">
-                    <button class="btn connect-btn ${this.isConnected ? 'active' : ''}" onclick="showSection('device')">
-                    ${this.isConnected ? 'Device Connected' : 'Connect Device'}
-                </button>
-                    <button class="btn" onclick="handleLogout()">Logout</button>
-                </div>
-            </nav>
-    
-            <div class="sparks-info">
-                <div class="total-sparks">
-                    <div class="label">Total Available Sparks</div>
-                    <div class="value">${this.calculateTotalAvailableSparks().toLocaleString()}</div>
-                </div>
-            </div>
-    
-            <div class="progress-container">
-                <div class="spark-circle">
-                    <svg viewBox="0 0 100 100" class="progress-ring">
-                        <path
-                            d="M50,50 m-45,0 a45,45 0 1,1 90,0 a45,45 0 1,1 -90,0"
-                            fill="none"
-                            stroke="#2A2D37"
-                            stroke-width="10"
-                            stroke-dasharray="${this.calculateArcLength()}"
-                            stroke-dashoffset="0"
-                            transform="rotate(210 50 50)"
-                        />
-                        <path
-                            d="M50,50 m-45,0 a45,45 0 1,1 90,0 a45,45 0 1,1 -90,0"
-                            fill="none"
-                            stroke="#FF4B4B"
-                            stroke-width="10"
-                            stroke-dasharray="${this.calculateArcLength()}"
-                            stroke-dashoffset="${this.calculateProgress(this.currentUser.userId)}"
-                            transform="rotate(210 50 50)"
-                        />
-                        <text x="50" y="45" class="spark-count" text-anchor="middle">
-                            ${this.calculateCurrentDaySparks(this.currentUser.userId)}
-                        </text>
-                        <text x="50" y="60" class="spark-label" text-anchor="middle">
-                            TODAY'S SPARKS
-                        </text>
-                    </svg>
-                </div>
-            </div>
-
-            <div class="metrics-grid">
-                <div class="metric-card">
-                    <div class="metric-value">${this.getTotalSteps(this.currentUser.userId).toLocaleString()}</div>
-                    <div class="metric-label">Steps</div>
-                </div>
-                <div class="metric-card">
-                    <div class="metric-value">${this.getActivityTime(this.currentUser.userId)}</div>
-                    <div class="metric-label">Active Time</div>
-                </div>
-                <div class="metric-card">
-                    <div class="metric-value">${this.getAverageHR(this.currentUser.userId)}</div>
-                    <div class="metric-label">Avg HR</div>
-                </div>
-            </div>
-
-            <div class="action-buttons">
-                <button class="primary-btn" onclick="showSection('electronics')">
-                    Unlock Electronics
-                </button>
-                <button class="primary-btn" onclick="showSection('marketplace')">
-                    Buy Stuff
-                </button>
-            </div>
-
-            <div class="bottom-nav">
-                <button class="nav-btn" onclick="showSection('family')">
-                    <i class="family-icon">👨‍👩‍👧‍👦</i>
-                    <span>Family</span>
-                </button>
-                <button class="nav-btn" onclick="showSection('settings')">
-                    <i class="settings-icon">⚙️</i>
-                    <span>Settings</span>
-                </button>
-                <button class="nav-btn" onclick="showSection('messages')">
-                    <i class="message-icon">💬</i>
-                    <span>Messages</span>
-                </button>
-            </div>
-        `;
-
-        this.animateSparks();
-    }
-
-    /**
-     * Calculates the arc length for the progress circle
-     * @returns {number} Arc length value
-     */
-    calculateArcLength() {
-        return 2 * Math.PI * 45;
-    }
-
-    /**
-     * Calculates the progress circle's stroke offset based on user's progress
-     * @param {string} userId - User identifier
-     * @returns {number} Stroke offset value for SVG path
-     */
-    calculateProgress(userId) {
-        const progress = this.getProgressPercentage(userId);
-        const arcLength = this.calculateArcLength();
-        const degrees = (progress / 100) * 150;
-        return arcLength - (degrees / 360) * arcLength;
-    }
-
-    /**
-     * Calculates user's progress as a percentage of their daily goal
-     * @param {string} userId - User identifier
-     * @returns {number} Progress percentage (0-100)
-     */
-    getProgressPercentage(userId) {
-        const dailyGoal = 10000; // Default daily goal
-        const todaySteps = this.getTotalSteps(userId);
-        // Cap progress at 100%
-        return Math.min(Math.round((todaySteps / dailyGoal) * 100), 100);
-    }
-
-    /**
-     * Creates animation for spark points display
-     * Includes both number counting and particle effects
-     */
-    animateSparks() {
-        const sparkCount = document.querySelector('.spark-count');
-        // Only proceed if spark count element exists
-        if (!sparkCount) return;
-
-        const finalValue = this.calculateCurrentDaySparks(this.currentUser.userId);
-        const duration = 2000;
-        const fps = 60;
-        const frames = duration / (1000 / fps);
-        const increment = finalValue / frames;
-        let currentValue = 0;
-
-        // Create container for spark particles
-        const sparkContainer = document.createElement('div');
-        sparkContainer.className = 'sparkle-container';
-        sparkCount.parentElement.appendChild(sparkContainer);
-
-        const animation = setInterval(() => {
-            currentValue += increment;
-            // Check if animation should end
-            if (currentValue >= finalValue) {
-                currentValue = finalValue;
-                clearInterval(animation);
-                setTimeout(() => {
-                    sparkContainer.remove();
-                }, 1000);
-            }
-            sparkCount.textContent = Math.floor(currentValue);
-            
-            // Randomly add sparkle effects
-            if (Math.random() > 0.7) {
-                this.createSparkle(sparkContainer);
-            }
-        }, 1000 / fps);
-    }
-
-    /**
-     * Creates individual sparkle effect for animations
-     * @param {HTMLElement} container - Container for sparkle effects
-     */
-    createSparkle(container) {
-        const sparkle = document.createElement('div');
-        sparkle.className = 'sparkle';
-        sparkle.style.left = `${Math.random() * 100}%`;
-        sparkle.style.top = `${Math.random() * 100}%`;
-        container.appendChild(sparkle);
-        
-        setTimeout(() => sparkle.remove(), 1000);
-    }
-
-<<<<<<< HEAD
-    /**
-     * Updates activity goals for selected child
-     * Validates inputs and updates both local and database values
-     */
-=======
->>>>>>> 4b4ca905
-    async updateGoals() {
-        const stepsGoal = parseInt(document.getElementById('stepsGoal').value);
-        const activeTimeGoal = parseInt(document.getElementById('activeTimeGoal').value);
-        const heartRateGoal = parseInt(document.getElementById('heartRateGoal').value);
-        
-<<<<<<< HEAD
-        // Validate that all goals are positive numbers
-=======
-        // Validate input values
->>>>>>> 4b4ca905
-        if (isNaN(stepsGoal) || stepsGoal <= 0 || 
-            isNaN(activeTimeGoal) || activeTimeGoal <= 0 ||
-            isNaN(heartRateGoal) || heartRateGoal <= 0) {
-            this.showNotification('Please enter valid goal values');
-            return;
-        }
-        
-        try {
-<<<<<<< HEAD
-            // Find child in local array
-=======
-            // Update in local array
->>>>>>> 4b4ca905
-            const childIndex = this.children.findIndex(child => child.id === this.selectedChildId);
-            if (childIndex !== -1) {
-                // Update local data
-                this.children[childIndex].dailyGoal = stepsGoal;
-                this.children[childIndex].activeTimeGoal = activeTimeGoal;
-                this.children[childIndex].heartRateGoal = heartRateGoal;
-        
-                // Update in Firebase
-                await db.updateChildGoals(
-                    this.currentUser.userId, 
-                    this.selectedChildId, 
-                    {
-                        steps: stepsGoal,
-                        activeTime: activeTimeGoal,
-                        heartRate: heartRateGoal
-                    }
-                );
-    
-                this.showNotification('Goals updated successfully!');
-                this.renderDashboard();
-            }
-        } catch (error) {
-            console.error('Error updating goals:', error);
-            this.showNotification('Failed to update goals. Please try again.');
-        }
-    }
-
-    /**
-     * Retrieves statistics for a specific child
-     * @param {string} childId - Child's identifier
-     * @returns {Object} Child's activity statistics
-     */
-    getChildStats(childId) {
-        const child = this.children.find(c => c.id === childId);
-        // Return default values if child not found
-        if (!child) return { totalSteps: 0, progress: 0, rewards: 0 };
-
-        const activities = this.getChildActivityData(childId);
-        const todaySteps =  [0]?.steps || Math.floor(Math.random() * 8000) + 2000;
-        const progress = Math.round((todaySteps / child.dailyGoal) * 100);
-
-        return {
-            totalSteps: todaySteps,
-            progress: Math.min(progress, 100),
-            rewards: Math.floor(todaySteps / 1000)
-        };
-    }
-
-    /**
-     * Retrieves activity data for a specific child
-     * @param {string} childId - Child's identifier
-     * @returns {Array} Child's activity data
-     */
-    getChildActivityData(childId) {
-        return this.storedActivityDataInDB[childId];
-    }
-
-    /**
-     * Calculates total available spark points for current user
-     * Considers earned points minus points spent on screen time
-     * @returns {number} Available spark points
-     */
-    calculateTotalAvailableSparks() {
-        try {
-<<<<<<< HEAD
-            // Check if activity data exists
-=======
->>>>>>> 4b4ca905
-            if (!this.storedActivityDataInDB) {
-                console.log('No activity data found');
-                return 0;
-            }
-    
-            const userActivities = this.storedActivityDataInDB[this.currentUser.userId];
-            // Verify activities array exists
-            if (!Array.isArray(userActivities)) {
-                console.log('No activities found for user');
-                return 0;
-            }
-    
-            // Calculate total earned points
-            const totalEarnedPoints = userActivities.reduce((sum, activity) => {
-                return sum + (activity.points || 0);
-            }, 0);
-    
-            const screenTimeData = this.screenTimeUsage[this.currentUser.userId];
-<<<<<<< HEAD
-            // Return total points if no screen time usage exists
-=======
->>>>>>> 4b4ca905
-            if (!screenTimeData) {
-                console.log('No screen time data found');
-                return totalEarnedPoints;
-            }
-<<<<<<< HEAD
-    
-            // Calculate total points used for screen time
-            const totalUsedPoints = screenTimeData.reduce((sum, day) => {
-                return sum + (day.minutes * 100);
-            }, 0);
-    
-=======
-    
-            // Calculate total used points
-            const totalUsedPoints = screenTimeData.reduce((sum, day) => {
-                return sum + (day.minutes * 100);
-            }, 0);
-    
->>>>>>> 4b4ca905
-            const netAvailable = totalEarnedPoints - totalUsedPoints;
-            console.log('Total earned:', totalEarnedPoints);
-            console.log('Total used:', totalUsedPoints);
-            console.log('Net available:', netAvailable);
-            
-            return Math.max(0, Math.round(netAvailable));
-        } catch (error) {
-            console.error('Error calculating total points:', error);
-            return 0;
-        }
-    }
-
-    /**
-     * Gets screen time usage for a specific date
-     * @param {string} childId - Child's identifier
-     * @param {string} date - Date to check
-     * @returns {number} Minutes used on specified date
-     */
-    getScreenTimeForDate(childId, date) {
-        const usage = this.screenTimeUsage[childId];
-        const dayUsage = usage.find(day => day.date === date);
-        return dayUsage?.minutes || 0;
-    }
-
-    /**
-     * Gets available screen time for a specific date
-     * @param {string} childId - Child's identifier
-     * @param {string} date - Date to check
-     * @returns {number} Available minutes for specified date
-     */
-    getAvailableTimeForDate(childId, date) {
-        const usage = this.screenTimeUsage[childId];
-        const dayUsage = usage.find(day => day.date === date);
-        return dayUsage?.availableMinutes || 0;
-    }
-
-    /**
-     * Tracks total sparks spent on screen time and rewards
-     * @returns {number} Total spent sparks
-     */
-    getSpentSparks() {
-        return 0;
-    }
-
-    /**
-     * Generates mock activity data for testing purposes
-     * @param {number} seedMultiplier - Multiplier for generated values
-     * @returns {Array} Array of mock activity records
-     */
-    generateMockActivities(seedMultiplier = 1) {
-        const activities = [];
-        const types = ['Walking', 'Running', 'Cycling', 'Swimming'];
-        const now = new Date();
-    
-        // Generate 30 days of mock data
-        for (let i = 0; i < 30; i++) {
-            const date = new Date(now - i * 24 * 60 * 60 * 1000);
-            activities.push({
-                type: types[Math.floor(Math.random() * types.length)],
-                steps: Math.floor((Math.random() * 5000 + 3000) * (seedMultiplier || 1)),
-                duration: Math.floor(Math.random() * 180) + 30, // 30-210 minutes
-                avgHeartRate: Math.floor(Math.random() * 40) + 80, // 80-120 BPM
-                points: Math.floor(Math.random() * 100) + 50,
-                timestamp: date.toISOString(),
-                redeemed: Math.random() > 0.7 // 30% chance of being redeemed
-            });
-        }
-    
-        return activities;
-    }
-
-/**
-     * Updates the activity visualization chart
-     * Handles different metric types and their specific display configurations
-     * @param {string} childId - Child's identifier
-     */
-    updateChart(childId) {
-        const ctx = document.getElementById('activityChart').getContext('2d');
-        // Destroy existing chart if it exists to prevent memory leaks
-        if (this.activityChart) {
-            this.activityChart.destroy();
-        }
-     
-        const activities = this.getChildActivityData(childId);
-        const chartData = this.prepareChartData(activities, this.currentMetric);
-        
-        // Configure different metrics with their specific display settings
-        const metricConfigs = {
-            steps: {
-                label: 'Daily Steps',
-                color: '#4CAF50'
-            },
-            activeTime: {
-                label: 'Active Minutes',
-                color: '#4CAF50'
-            },
-            heartRate: {
-                label: 'Average Heart Rate',
-                color: '#4CAF50'
-            },
-            screenTime: {
-                label: 'Screen Time (Minutes)',
-                color: '#4CAF50',
-                yAxis: {
-                    min: 0,
-                    max: 500,  // Maximum screen time limit
-                    stepSize: 60  // Show increments of 1 hour
-                }
-            }
-        };
-     
-        const config = metricConfigs[this.currentMetric];
-     
-        this.activityChart = new Chart(ctx, {
-            type: 'line',
-            data: this.currentMetric === 'screenTime' ? chartData : {
-                labels: chartData.labels,
-                datasets: [{
-                    label: config.label,
-                    data: chartData.values,
-                    borderColor: config.color,
-                    backgroundColor: 'rgba(76, 175, 80, 0.1)',
-                    tension: 0.4,
-                    fill: true
-                }]
-            },
-            options: {
-                responsive: true,
-                plugins: {
-                    legend: {
-                        display: this.currentMetric === 'screenTime'
-                    },
-                    tooltip: {
-                        mode: 'index',
-                        intersect: false,
-                        backgroundColor: 'rgba(76, 175, 80, 0.9)',
-                        titleColor: '#FFFFFF',
-                        bodyColor: '#FFFFFF',
-                        borderColor: '#4CAF50',
-                        borderWidth: 1
-                    }
-                },
-                scales: {
-                    y: {
-                        beginAtZero: true,
-                        grid: {
-                            color: 'rgba(0, 0, 0, 0.1)'
-                        },
-                        ticks: {
-                            color: '#666666',
-                            ...(config.yAxis || {})
-                        }
-                    },
-                    x: {
-                        grid: {
-                            display: false
-                        },
-                        ticks: {
-                            color: '#666666'
-                        }
-                    }
-                }
-            }
-        });
-     }
-
-<<<<<<< HEAD
-     /**
-      * Prepares data for chart visualization based on selected metric
-      * Handles different data formats for steps, active time, heart rate, and screen time
-      * @param {Array} activities - Activity data array
-      * @param {string} metric - Selected metric type
-      * @returns {Object} Formatted chart data
-      */
-     prepareChartData(activities, metric) {
-        // Handle screen time data differently from other metrics
-=======
-     prepareChartData(activities, metric) {
->>>>>>> 4b4ca905
-        if (metric === 'screenTime') {
-            const screenTimeData = this.screenTimeUsage[this.selectedChildId];
-            const sortedData = screenTimeData.sort((a, b) => new Date(a.date) - new Date(b.date));
-            
-            // Get all activity data for this child
-            const userActivities = this.storedActivityDataInDB[this.selectedChildId];
-            
-<<<<<<< HEAD
-            // Calculate total earned points
-=======
-            // Calculate total earned points (same as calculateTotalAvailableSparks)
->>>>>>> 4b4ca905
-            const totalEarnedPoints = userActivities.reduce((sum, activity) => {
-                return sum + (activity.points || 0);
-            }, 0);
-            
-            // Calculate running used total and net available
-            let usedTotal = 0;
-            const netAvailableData = sortedData.map(day => {
-                usedTotal += (day.minutes * 100);
-                return totalEarnedPoints - usedTotal;
-            });
-    
-            // Calculate daily available spark using sparkCalculator
-            const dailyAvailableSpark = sortedData.map(day => {
-                const dayActivities = userActivities.filter(activity => 
-                    activity.day === day.date
-                );
-                
-                // For each day, if we have steps and minutes, calculate sparks
-                if (dayActivities.length > 0) {
-                    const activity = dayActivities[0];
-                    if (activity.steps && activity.duration) {
-                        console.log(`Calculating sparks for ${day.date}:`, {
-                            steps: activity.steps,
-                            duration: activity.duration,
-                            avgHeartRate: activity.avgHeartRate || 0
-                        });
-                        
-                        const result = this.sparkCalculator.calculateSparks(
-                            activity.steps,
-                            activity.duration,
-                            activity.avgHeartRate || 0  // Default to 0 if not available
-                        );
-                        console.log(`Spark result for ${day.date}:`, result);
-                        return result.sparkPoints;
-                    }
-                }
-                console.log(`No valid activity data for ${day.date}`);
-                return 0;
-            });
-    
-            // Log values to verify calculations
-            console.log('Parent View Calculations:', {
-                childId: this.selectedChildId,
-                totalEarned: totalEarnedPoints,
-                finalUsedTotal: usedTotal,
-                finalNetAvailable: netAvailableData[netAvailableData.length - 1],
-                dates: sortedData.map(d => d.date),
-                dailyAvailable: dailyAvailableSpark
-            });
-    
-            return {
-                labels: sortedData.map(day => new Date(day.date).toLocaleDateString()),
-                datasets: [{
-                    label: 'Daily Used Spark',
-                    data: sortedData.map(day => day.minutes * 100),
-                    borderColor: '#4CAF50',
-                    backgroundColor: 'rgba(76, 175, 80, 0.1)',
-                    tension: 0.4,
-                    fill: true
-                }, {
-                    label: 'Daily Available Spark',
-                    data: dailyAvailableSpark,
-                    borderColor: '#2E7D32',
-                    backgroundColor: 'rgba(46, 125, 50, 0.2)',
-                    tension: 0.4,
-                    borderWidth: 2,
-                    borderDash: [5, 5],
-                    fill: false
-                }, {
-                    label: 'Total Available Spark',
-                    data: netAvailableData,
-                    borderColor: '#1B5E20',
-                    borderWidth: 2,
-                    borderDash: [10, 5],
-                    fill: false
-                }]
-            };
-        } else {
-            // Handle other metrics (steps, activeTime, heartRate)
-            const data = {
-                labels: [],
-                values: []
-            };
-            console.log("prepareChartData activities:: ", activities);
-            const dailyData = activities.reduce((acc, activity) => {
-                const date = activity.day;
-                let value;
-                
-                // Select appropriate value based on metric type
-                switch(metric) {
-                    case 'steps':
-                        value = activity.steps;
-                        break;
-                    case 'activeTime':
-                        value = activity.duration;
-                        break;
-                    case 'heartRate':
-                        value = activity.avgHeartRate;
-                        break;
-                    default:
-                        value = activity.steps;
-                }
-                
-                acc[date] = value;
-                return acc;
-            }, {});
-    
-            // Sort dates chronologically (oldest to newest)
-            const sortedDates = Object.keys(dailyData).sort((a, b) => 
-                new Date(a) - new Date(b)
-            );
-    
-            sortedDates.forEach(date => {
-                data.labels.push(date);
-                data.values.push(dailyData[date]);
-            });
-            console.log("prepareChartData:: ", data);
-            return data;
-        }
-    }
-
-    /**
-     * Handles approval or denial of pending requests
-     * @param {string} approvalId - Request identifier
-     * @param {boolean} isApproved - Approval status
-     */
-    handleApproval(approvalId, isApproved) {
-        const action = isApproved ? 'approved' : 'denied';
-        this.showNotification(`Request ${action} successfully!`);
-        this.renderDashboard();
-    }
-
-    /**
-     * Displays notification messages to users
-     * Creates and manages toast notification elements
-     * @param {string} message - Message to display
-     */
-    showNotification(message) {
-        const existingToast = document.querySelector('.toast-notification');
-        if (existingToast) {
-            existingToast.remove();
-        }
-    
-        const toast = document.createElement('div');
-        toast.className = 'toast-notification';
-        toast.textContent = message;
-        document.body.appendChild(toast);
-    
-        // Trigger animation
-        setTimeout(() => toast.classList.add('visible'), 10);
-    
-        // Remove after 2 seconds
-        setTimeout(() => {
-            toast.classList.remove('visible');
-            setTimeout(() => toast.remove(), 300);
-        }, 2000);
-    }
-
-    /**
-     * Debug function to log current activity statistics and spark calculations
-     * Outputs detailed information about current user's activity metrics
-     */
-    debugCurrentStats() {
-        const steps = this.getTotalSteps(this.currentUser.userId);
-        const activityTime = this.getActivityMinutes(this.currentUser.userId);
-        const avgHR = this.getAverageHR(this.currentUser.userId);
-        
-        console.log('Current Stats:', {
-            steps,
-            activityTime,
-            avgHR
-        });
-
-        // Check if spark calculator is initialized before calculating
-        if (this.sparkCalculator) {
-            const result = this.sparkCalculator.calculateSparks(
-                steps,
-                activityTime,
-                avgHR
-            );
-            console.log('Spark Calculation Result:', result);
-        } else {
-            console.log('Spark Calculator not initialized!');
-        }
-    }
-
-    /**
-     * Fetches activity data from Fitbit API and processes it
-     * @param {string} userId - User identifier
-     * @returns {Promise<null|void>} Resolves when data is fetched and processed
-     */
-    async fetchFitbitData(userId) {
-        try {
-            console.log("fetchFitbitData device config of userId:: ",userId);
-            const deviceConfig = await db.getDeviceConfig(userId);
-            // Verify device has valid access token
-            if (!deviceConfig?.accessToken) {
-                console.log('No Fitbit access token found');
-                return null;
-            }
-            const accessToken = await window.fitbitManager.getFitbitAccessToken(userId);
-            const clientId = localStorage.getItem('clientId')    
-            const today = new Date().toLocaleDateString('en-CA').split('T')[0];  // Format: YYYY-MM-DD
-            
-            // Fetch activity data from Fitbit API
-            const activityResponse = 
-                await fetch(`https://api.fitbit.com/1/user/${clientId}/activities/date/${today}.json`, 
-                {
-                    method: 'GET',
-                    headers: {
-                        'Authorization': `Bearer ${accessToken}`
-                }
-            });
-    
-            // Check for API response errors
-            if (!activityResponse.ok) {
-                throw new Error(`HTTP error! status: ${activityResponse.status}`);
-            }
-    
-            const activityData = await activityResponse.json();
-            const points = await this.calculateDaySparks(activityData.summary.steps, 
-                activityData.summary.veryActiveMinutes 
-                + activityData.summary.fairlyActiveMinutes 
-                    + activityData.summary.lightlyActiveMinutes, activityData.summary.averageHeartRate);
-            console.log("ActivityData:: ", activityData);
-            
-            // Format activity data for storage
-            const activityDataJson = {
-                steps: activityData.summary.steps || 0,
-                activeMinutes: activityData.summary.veryActiveMinutes 
-                            + activityData.summary.fairlyActiveMinutes 
-                                + activityData.summary.lightlyActiveMinutes || 0,
-                averageHeartRate: activityData.summary.averageHeartRate || 0,
-                points: points || 0
-            };
-
-            console.log("fetchFitbitData currentActivityData:: ",this.currentActivityData);
-            this.currentActivityData = {
-                [userId]: activityDataJson
-            };
-            console.log("fetchFitbitData currentActivityData:: ",this.currentActivityData);
-            await db.saveActivityForDay(userId, today, activityDataJson);
-    
-        } catch (error) {
-            console.error('Error fetching Fitbit data:', error);
-            return null;
-        }
-    }
-
-    /**
-     * Renders appropriate settings view based on user type
-     */
-    renderSettings() {
-        // Determine which settings view to show based on account type
-        if (this.currentUser?.accountType === 'parent') {
-            this.renderParentSettings();
-        } else {
-            this.renderChildSettings();
-        }
-    }
-
-    /**
-     * Renders settings view for parent accounts
-     * Includes device configuration and management options
-     */
-    renderParentSettings() {
-        const container = document.getElementById('settings');
-        container.innerHTML = `
-            <nav class="nav">
-                <div class="logo">
-                    <div class="logo-icon"></div>
-                    <span>Parent Settings</span>
-                </div>
-                <button class="btn" onclick="showSection('dashboard')">Back</button>
-            </nav>
-
-            <div class="settings-container">
-                <div id="device-config-panel"></div>
-            </div>`;
-
-        // Initialize device configuration panel
-        window.deviceConfigManager.renderConfigurationPanel(
-            document.getElementById('device-config-panel')
-        );
-    }
-
-    /**
-     * Renders settings view for child accounts
-     * Includes notification preferences and display settings
-     */
-    renderChildSettings() {
-        const container = document.getElementById('settings');
-        container.innerHTML = `
-            <nav class="nav">
-                <div class="logo">
-                    <div class="logo-icon"></div>
-                    <span>Settings</span>
-                </div>
-                <button class="btn" onclick="showSection('dashboard')">Back</button>
-            </nav>
-
-            <div class="settings-container">
-                <div class="settings-section">
-                    <h2>Notification Preferences</h2>
-                    <!-- Add child notification settings -->
-                </div>
-
-                <div class="settings-section">
-                    <h2>Display Preferences</h2>
-                    <!-- Add display settings -->
-                </div>
-
-                <div class="settings-section">
-                    <h2>Account Settings</h2>
-                    <!-- Add account settings -->
-                </div>
-            </div>`;
-    }
-}
-
-// Initialize dashboard manager
-const dashboardManager = new DashboardManager();
+/**
+ * @fileoverview Dashboard Manager Module - Core module for managing the application's dashboard interface
+ * This module handles both parent and child dashboard views, activity tracking, device connections,
+ * and screen time management. It serves as the primary interface for users to interact with their
+ * fitness data and manage rewards/screen time.
+ * 
+ * @revision SB-00001 - Brian W. - 12/05/2024 - Initial Release - Core application controller implementation
+ */
+
+// dashboard.js
+class DashboardManager {
+    /**
+     * Initialize dashboard manager with default values
+     * Manages user state, activity tracking, and screen time calculations
+     */
+    constructor() {
+        this.currentUser = null;
+        this.activityChart = null;
+        this.timeRange = 'week';
+        this.activities = [];
+        this.children = [];
+        this.selectedChildId = null;
+        this.sparkCalculator = null;
+        this.currentActivityData = {};
+        this.currentMetric = 'steps';
+        this.switchMetric = this.switchMetric.bind(this);
+        this.isConnected = false;
+        this.storedActivityDataInDB = null;
+        this.screenTimeUsage = {}; // Will store all generated screen time data
+        this.generatedScreenTimeIds = new Set(); // Track which IDs have been generated
+    }
+
+    /**
+     * Initializes the dashboard with user data and loads necessary configurations
+     * Handles different initialization flows for parent and child accounts
+     * @param {Object} user - Current user object
+     */
+    async initialize(user) {
+        this.currentUser = user;
+        await this.loadConfig();
+
+        // Check if current user is a parent account
+        if (this.currentUser.accountType === 'parent') {
+            const childrenSnapshot = await db.getParentChildren(this.currentUser.userId);
+            
+            if (childrenSnapshot) {
+                // Don't reset screenTimeUsage if it already exists
+                if (!Object.keys(this.screenTimeUsage).length) {
+                    this.screenTimeUsage = {};
+                }
+
+                // Process each child
+                for (const [childId, childData] of Object.entries(childrenSnapshot)) {
+                    if (childData.isRegistered) {
+                        this.isConnected = await db.isFitbitDeviceConnected(childId);
+                        if (this.isConnected) {
+                            await this.fetchFitbitData(childId);
+                        }
+                        this.storedActivityDataInDB = await db.getActivityDataForPastDays(childId);
+                        
+                        // Only generate screen time if not already generated
+                        if (!this.generatedScreenTimeIds.has(childId)) {
+                            this.screenTimeUsage[childId] = await this.generateScreenTimeUsage(childId);
+                            this.generatedScreenTimeIds.add(childId);
+                            console.log(`Generated screen time for child: ${childId}`);
+                        } else {
+                            console.log(`Skipping screen time generation for child: ${childId} (already exists)`);
+                        }
+                    }
+                }
+            }
+        } else if (this.currentUser.accountType === 'child') {
+            // Check if Fitbit is connected and fetch data
+            this.isConnected = await db.isFitbitDeviceConnected(this.currentUser.userId);
+            if (this.isConnected) {
+                await this.fetchFitbitData(this.currentUser.userId);
+            }
+            this.storedActivityDataInDB = await db.getActivityDataForPastDays(this.currentUser.userId);
+            
+            // Only generate screen time if not already generated (by parent or previous child session)
+            if (!this.generatedScreenTimeIds.has(this.currentUser.userId)) {
+                this.screenTimeUsage[this.currentUser.userId] = await this.generateScreenTimeUsage(this.currentUser.userId);
+                this.generatedScreenTimeIds.add(this.currentUser.userId);
+                console.log(`Generated screen time for child user: ${this.currentUser.userId}`);
+            } else {
+                console.log(`Skipping screen time generation for child user: ${this.currentUser.userId} (already exists)`);
+            }
+        }
+        
+        await this.loadDashboardData();
+        await this.setupEventListeners();
+        this.renderDashboard();
+    }
+
+    /**
+     * Sets up event listeners for dashboard interactions
+     * Handles time range changes, goal updates, and child selection
+     */
+    setupEventListeners() {
+        document.addEventListener('click', (e) => {
+            if (e.target.matches('.time-range-btn')) {
+                this.updateTimeRange(e.target.dataset.range);
+            }
+            if (e.target.matches('.update-goals-btn')) {
+                this.updateGoals();
+            }
+        });
+
+        document.addEventListener('change', (e) => {
+            if (e.target.matches('.child-select')) {
+                this.updateSelectedChild(e.target.value);
+            }
+        });
+    }
+
+    /**
+     * Formats activity time from minutes into hours and minutes display format
+     * @param {number} minutes - Total minutes to format
+     * @returns {string} Formatted time string (e.g., "2h 30m")
+     */
+    formatActiveTime(minutes) {
+        const hours = Math.floor(minutes / 60);
+        const mins = minutes % 60;
+        return hours > 0 ? `${hours}h ${mins}m` : `${mins}m`;
+    }
+
+    /**
+     * Generates simulated step data for testing or when device data is unavailable
+     * @returns {number} Generated step count between 2000-10000
+     */
+    generateSteps() {
+        const baseSteps = Math.floor(Math.random() * 8000) + 2000;
+        const extraSteps = Math.floor(Math.random() * 2000);
+        return baseSteps + (Math.random() > 0.7 ? extraSteps : 0);
+    }
+
+    /**
+     * Generates simulated active minutes for testing or when device data is unavailable
+     * @returns {number} Generated active minutes
+     */
+    generateMinutes() {
+        const baseMinutes = Math.floor(Math.random() * 60) + 15;
+        const extraMinutes = Math.floor(Math.random() * 180);
+        return baseMinutes + (Math.random() > 0.3 ? extraMinutes : 0);
+    }
+
+    /**
+     * Generates simulated heart rate data for testing or when device data is unavailable
+     * @returns {number} Generated heart rate between 75-120 BPM
+     */
+    generateHeartRate() {
+        const baseHR = Math.floor(Math.random() * 20) + 75;
+        const extraHR = Math.floor(Math.random() * 25);
+        return baseHR + (Math.random() > 0.7 ? extraHR : 0);
+    }
+
+    /**
+     * Generates screen time usage data based on activity performance
+     * Uses spark points to calculate available screen time
+     * @param {string} childId - Child's identifier
+     * @returns {Array} Array of daily screen time usage records
+     */
+    async generateScreenTimeUsage(childId) {
+        console.log('Generating screen time for child:', childId);
+        const usage = [];
+        const now = new Date();
+        
+        for (let i = 0; i < 8; i++) {
+            const date = new Date(now - i * 24 * 60 * 60 * 1000);
+            const dateStr = date.toISOString().split('T')[0];
+            
+            try {
+                const dayActivities = this.getChildActivityData(childId)
+                    .filter(activity => activity.day.startsWith(dateStr));
+                
+                console.log('Activities for day:', dateStr, dayActivities);
+
+                const availableMinutes = dayActivities.reduce((total, activity) => {
+                    const sparkResult = this.sparkCalculator.calculateSparks(
+                        activity.steps,
+                        activity.duration,
+                        activity.avgHeartRate
+                    );
+                    console.log('Spark result for activity:', sparkResult);
+                    return total + sparkResult.sparkPoints;
+                }, 0);
+    
+                const maxUsage = Math.min(availableMinutes, 120);
+                const actualUsage = Math.min(Math.floor(Math.random() * maxUsage), availableMinutes / 100);
+    
+                console.log('Generated usage for day:', {
+                    date: dateStr,
+                    minutes: actualUsage,
+                    availableMinutes: availableMinutes
+                });
+    
+                usage.push({
+                    date: dateStr,
+                    minutes: actualUsage,
+                    availableMinutes: availableMinutes
+                });
+            } catch (error) {
+                console.error('Error generating screen time for date:', dateStr, error);
+            }
+        }
+        return usage;
+    }
+
+    /**
+     * Gets total screen time usage for a specific child
+     * @param {string} childId - Child's identifier
+     * @returns {number} Total minutes of screen time used
+     */
+    getTotalScreenTime(childId) {
+        return this.screenTimeUsage[childId]
+            .reduce((total, day) => total + day.minutes, 0);
+    }
+
+    /**
+     * Renders metric control buttons for switching between different activity metrics
+     * @returns {string} HTML string for metric control buttons
+     */
+    renderMetricControls() {
+        return `
+            <div class="metric-controls">
+                <button class="btn metric-btn ${this.currentMetric === 'steps' ? 'active' : ''}" 
+                        onclick="window.dashboardManager.switchMetric('steps')">
+                    Steps
+                </button>
+                <button class="btn metric-btn ${this.currentMetric === 'activeTime' ? 'active' : ''}" 
+                        onclick="window.dashboardManager.switchMetric('activeTime')">
+                    Active Time
+                </button>
+                <button class="btn metric-btn ${this.currentMetric === 'heartRate' ? 'active' : ''}" 
+                        onclick="window.dashboardManager.switchMetric('heartRate')">
+                    Heart Rate
+                </button>
+                <button class="btn metric-btn ${this.currentMetric === 'screenTime' ? 'active' : ''}" 
+                        onclick="window.dashboardManager.switchMetric('screenTime')">
+                    Screen Time
+                </button>
+            </div>
+        `;
+    }
+
+    /**
+     * Handles switching between different metric views (steps, active time, heart rate, screen time)
+     * Updates the UI and chart visualization accordingly
+     * @param {string} metric - Type of metric to display
+     */
+    switchMetric(metric) {
+        console.log('Switching to metric:', metric);
+        this.currentMetric = metric;
+        
+        // Re-render the entire parent dashboard to update the buttons
+        this.renderDashboard();
+        
+        // Update chart after re-render
+        if (this.selectedChildId) {
+            this.updateChart(this.selectedChildId);
+        }
+    }
+    
+    /**
+     * Loads initial dashboard data including children information and goals
+     * Different behavior for parent and child accounts
+     */
+    async loadDashboardData() {
+        try {
+            if (this.currentUser.accountType === 'parent') {
+                // Use the database method to get children
+                const childrenData = await db.getParentChildren(this.currentUser.userId);
+
+                if (childrenData) {
+                    // Transform children data into array format
+                    this.children = Object.entries(childrenData).map(([childId, child]) => ({
+                        id: childId,
+                        username: child.childName,
+                        age: child.childAge,
+                        dailyGoal: child.goals.steps,
+                        activeTimeGoal: child.goals.activeTime,
+                        heartRateGoal: child.goals.heartRate,
+                        isRegistered: child.isRegistered
+                    }));
+    
+                    // Set initial selected child if there are children
+                    if (this.children.length > 0) {
+                        this.selectedChildId = this.children[0].id;
+                    }
+    
+                    console.log("Loaded children data:", this.children);
+                    console.log("Set initial selectedChildId:", this.selectedChildId);
+                } else {
+                    this.children = [];
+                    console.log("No children found for this parent");
+                }
+            } else if (this.currentUser.accountType === 'child') {
+                // Get child's own data using the new method
+                const childData = await db.getChildData(this.currentUser.parentId, this.currentUser.userId);
+
+                if (childData) {
+                    this.goals = {
+                        dailyGoal: childData.goals.steps,
+                        activeTimeGoal: childData.goals.activeTime,
+                        heartRateGoal: childData.goals.heartRate
+                    };
+                    
+                    console.log("Loaded child data:", childData);
+                } else {
+                    console.error("Could not load child data");
+                }
+            }
+        } catch (error) {
+            console.error("Error loading dashboard data:", error);
+        }
+    }
+
+    /**
+     * Loads spark calculator configuration and thresholds
+     * Sets up calculation parameters for converting activity into spark points
+     */
+    async loadConfig() {
+        try {
+            const defaultConfig = {
+                stepThresholds: [
+                    { min: 0, max: 3000, coefficient: 0.8 },
+                    { min: 3001, max: 6000, coefficient: 1.0 },
+                    { min: 6001, max: 9000, coefficient: 1.2 },
+                    { min: 9001, max: 12000, coefficient: 1.5 }
+                ],
+                timeThresholds: [
+                    { min: 0, max: 30, coefficient: 0.5 },
+                    { min: 31, max: 60, coefficient: 1.0 },
+                    { min: 61, max: 120, coefficient: 1.5 },
+                    { min: 121, max: null, coefficient: 2.0 }
+                ],
+                heartRateThresholds: [
+                    { min: 0, max: 60, coefficient: 0.75 },
+                    { min: 61, max: 80, coefficient: 1.0 },
+                    { min: 81, max: null, coefficient: 1.25 }
+                ],
+                sparkCoefficient: 1000000
+            };
+            this.sparkCalculator = new SparkCalculator(defaultConfig);
+            console.log('SparkCalculator initialized with config:', this.sparkCalculator.config);
+        } catch (error) {
+            console.error('Error loading config:', error);
+            throw error;
+        }
+    }
+
+    /**
+     * Calculates statistics from activity data for display
+     * @returns {Object} Object containing total steps, redeemed points, and available points
+     */
+    calculateStatistics() {
+        const activities = this.activities || this.generateMockActivities();
+        const relevantActivities = this.filterActivitiesByTimeRange();
+    
+        return {
+            totalSteps: relevantActivities.reduce((sum, activity) => sum + activity.steps, 0),
+            redeemedPoints: relevantActivities.reduce((sum, activity) => 
+                sum + (activity.redeemed ? activity.points : 0), 0),
+            availablePoints: relevantActivities.reduce((sum, activity) => 
+                sum + (activity.redeemed ? 0 : activity.points), 0)
+        };
+    }
+
+    /**
+     * Gets total steps for a specific user
+     * @param {string} userId - User identifier
+     * @returns {number} Total steps count
+     */
+    getTotalSteps(userId) {
+        console.log("this.currentActivityData:: ",this.currentActivityData);
+        return this.currentActivityData[userId].steps;
+    }
+
+    /**
+     * Gets activity minutes for a specific user
+     * @param {string} userId - User identifier
+     * @returns {number} Total activity minutes
+     */
+    getActivityMinutes(userId) {
+        return this.currentActivityData[userId].activeMinutes;
+    }
+
+    /**
+     * Gets formatted activity time string for a user
+     * @param {string} userId - User identifier
+     * @returns {string} Formatted activity time (e.g., "2h 30m")
+     */
+    getActivityTime(userId) {
+        let minutes = this.currentActivityData[userId].activeMinutes;
+        const hours = Math.floor(minutes / 60);
+        const remainingMinutes = minutes % 60;
+        return `${hours}h ${remainingMinutes}m`;
+    }
+
+    /**
+     * Gets average heart rate for a specific user
+     * @param {string} userId - User identifier
+     * @returns {number} Average heart rate
+     */
+    getAverageHR(userId) {
+        return this.currentActivityData[userId].averageHeartRate;
+    }
+
+    /**
+     * Deducts screen time from available sparks
+     * @param {string} childId - Child's identifier
+     * @param {number} minutes - Minutes to deduct
+     */
+    deductScreenTime(childId, minutes) {
+        // Calculate sparks to deduct based on available balance
+        const availableSparks = this.calculateTotalAvailableSparks();
+        // Ensure balance never goes below zero
+        const newTotal = Math.max(0, availableSparks - Math.floor(minutes));
+        // Store the new total and refresh display
+        this.renderDashboard();
+    }
+
+    /**
+     * Calculates spark points earned for a specific day's activities
+     * @param {number} steps - Step count for the day
+     * @param {number} activeMinutes - Active minutes for the day
+     * @param {number} averageHR - Average heart rate for the day
+     * @returns {number} Calculated spark points
+     */
+    calculateDaySparks(steps, activeMinutes, averageHR) {
+        console.log("Calculate Today's Sparks");
+        // Check if spark calculator is initialized before calculation
+        if (this.sparkCalculator) {
+            const result = this.sparkCalculator.calculateSparks(
+                steps,
+                activeMinutes,
+                averageHR
+            );
+            return result.sparkPoints;
+        }
+        return 0;
+    }
+
+    /**
+     * Calculates spark points for current day based on user's activity
+     * @param {string} userId - User identifier
+     * @returns {number} Today's earned spark points
+     */
+    calculateCurrentDaySparks(userId) {
+        console.log("Calculate Today's Sparks");
+        const steps = this.getTotalSteps(userId);
+        const activityTime = this.getActivityMinutes(userId);
+        const avgHR = this.getAverageHR(userId);
+        
+        // Only calculate if spark calculator is properly initialized
+        if (this.sparkCalculator) {
+            const result = this.sparkCalculator.calculateSparks(
+                steps,
+                activityTime,
+                avgHR
+            );
+            return result.sparkPoints;
+        }
+        return 0;
+    }
+
+    /**
+     * Renders the appropriate dashboard based on user type
+     */
+    renderDashboard() {
+        const dashboardContainer = document.getElementById('dashboard');
+        
+        // Determine which dashboard to render based on account type
+        if (this.currentUser.accountType === 'parent') {
+            this.renderParentDashboard(dashboardContainer);
+        } else if (this.currentUser.accountType === 'child') {
+            this.renderChildDashboard(dashboardContainer);
+        } else {
+            console.error('Invalid account type');
+        }
+    }
+
+    /**
+     * Updates selected child and refreshes related display elements
+     * @param {string} childId - Selected child's identifier
+     */
+    updateSelectedChild(childId) {
+        this.selectedChildId = childId;
+        // Find the selected child's data to update goal inputs
+        const selectedChild = this.children.find(child => child.id === childId);
+        if (selectedChild) {
+            document.getElementById('stepsGoal').value = selectedChild.dailyGoal;
+            document.getElementById('activeTimeGoal').value = selectedChild.activeTimeGoal;
+            document.getElementById('heartRateGoal').value = selectedChild.heartRateGoal;
+        }
+        this.renderDashboard();
+    }
+
+    /**
+     * Renders the parent dashboard interface
+     * @param {HTMLElement} container - Dashboard container element
+     */
+    renderParentDashboard(container) {
+        console.log("rendering parent dashboard with selectedChildId:", this.selectedChildId);
+        console.log("children array:", this.children);
+
+        // Show empty dashboard message if no children are registered
+        if (!this.children || this.children.length === 0) {
+            container.innerHTML = `
+                <nav class="nav">
+                    <div class="logo">
+                        <div class="logo-icon"></div>
+                        <span>Parent Dashboard</span>
+                    </div>
+                    <div class="nav-buttons">
+                        <button class="btn" onclick="showSection('children')">Children</button>
+                        <button class="btn" onclick="handleLogout()">Logout</button>
+                    </div>
+                </nav>
+
+                <div class="no-children-message">
+                    <h3>No Children Added Yet</h3>
+                    <p>Click on 'Children' button to add your first child.</p>
+                </div>
+            `;
+            return;
+        }
+        
+        const selectedChild = this.children.find(child => child.id === this.selectedChildId);
+        
+        // If no child is selected, default to first child in the list
+        if (!selectedChild) {
+            this.selectedChildId = this.children[0].id;
+        }
+
+        container.innerHTML = `
+            <nav class="nav">
+                <div class="logo">
+                    <div class="logo-icon"></div>
+                    <span>Parent Dashboard</span>
+                </div>
+                <div class="nav-buttons">
+                    <button class="btn" onclick="showSection('children')">Children</button>
+                    <button class="btn" onclick="showSection('pendingApprovals')">Approvals</button>
+                    <button class="btn" onclick="handleLogout()">Logout</button>
+                </div>
+            </nav>
+
+            <div class="parent-controls">
+                <div class="child-selector">
+                    <label>Select Child:</label>
+                    <select class="child-select" onchange="dashboardManager.updateSelectedChild(this.value)">
+                        ${this.children.map(child => `
+                            <option value="${child.id}" ${child.id === this.selectedChildId ? 'selected' : ''}>
+                                ${child.username}
+                            </option>
+                        `).join('')}
+                    </select>
+                </div>
+
+                <div class="goal-settings">
+                <h3>Daily Goals</h3>
+                <div class="goal-form">
+                    <div class="form-group">
+                        <label>Steps Goal:</label>
+                        <input type="number" class="goal-input" id="stepsGoal" 
+                            value="${selectedChild.dailyGoal || 10000}">
+                    </div>
+                    <div class="form-group">
+                        <label>Active Time Goal (minutes):</label>
+                        <input type="number" class="goal-input" id="activeTimeGoal" 
+                            value="${selectedChild.activeTimeGoal || 60}">
+                    </div>
+                    <div class="form-group">
+                        <label>Heart Rate Goal (BPM):</label>
+                        <input type="number" class="goal-input" id="heartRateGoal" 
+                            value="${selectedChild.heartRateGoal || 90}">
+                    </div>
+                    <button class="btn update-goals-btn">Update Goals</button>
+                </div>
+            </div>
+            
+            <div class="metrics-overview">
+                <h3>Current Activity Stats</h3>
+                ${selectedChild.isRegistered ? `
+                    <div class="metrics-grid">
+                        <div class="metric-box">
+                            <div class="metric-label">Steps</div>
+                            <div class="metric-value">${this.currentActivityData[selectedChild.id].steps.toLocaleString()}</div>
+                            <div class="metric-progress">${Math.min(Math.round(((this.currentActivityData[selectedChild.id].steps || 0) / selectedChild.dailyGoal) * 100), 100)}% of goal</div>
+                        </div>
+                        <div class="metric-box">
+                            <div class="metric-label">Active Time</div>
+                            <div class="metric-value">${this.formatActiveTime(this.currentActivityData[selectedChild.id].activeMinutes || 0)}</div>
+                            <div class="metric-progress">${Math.min(Math.round(((this.currentActivityData[selectedChild.id].activeMinutes || 0) / selectedChild.activeTimeGoal) * 100), 100)}% of goal</div>
+                        </div>
+                        <div class="metric-box">
+                            <div class="metric-label">Heart Rate</div>
+                            <div class="metric-value">${this.currentActivityData[selectedChild.id].averageHeartRate || 0} BPM</div>
+                            <div class="metric-progress">${Math.min(Math.round(((this.currentActivityData[selectedChild.id].averageHeartRate || 0) / selectedChild.heartRateGoal) * 100), 100)}% of goal</div>
+                        </div>
+                    </div>
+                ` : `
+                    <div class="not-registered-message">
+                        <div class="warning-icon">⚠️</div>
+                        <h4>${selectedChild.username} is not registered yet</h4>
+                        <p>Share the registration token with your child to complete setup.</p>
+                    </div>
+                `}
+            </div>
+            <div class="child-card">
+                ${selectedChild.isRegistered ? `
+                    ${this.renderMetricControls()}
+                    <div class="activity-chart-container">
+                        <canvas id="activityChart"></canvas>
+                    </div>
+                ` : `
+                    <div class="no-data-message">
+                        <div class="message-icon">📊</div>
+                        <h4>Activity Data Not Available</h4>
+                        <p>Charts will be visible once ${selectedChild.username} registers and starts tracking activities.</p>
+                        <div class="setup-steps">
+                            <p>To complete setup:</p>
+                            <ol>
+                                <li>Share the registration token with your child</li>
+                                <li>Have them create an account using the token</li>
+                                <li>Help them connect their fitness device</li>
+                            </ol>
+                        </div>
+                    </div>
+                `}
+            </div>
+            <div class="bottom-nav">
+                <button class="nav-btn" onclick="showSection('family')">
+                    <i class="family-icon">👨‍👩‍👧‍👦</i>
+                    <span>Family</span>
+                </button>
+                <button class="nav-btn" onclick="showSection('settings')">
+                    <i class="settings-icon">⚙️</i>
+                    <span>Settings</span>
+                </button>
+                <button class="nav-btn" onclick="showSection('messages')">
+                    <i class="message-icon">💬</i>
+                    <span>Messages</span>
+                </button>
+            </div>
+        `;
+
+        // Initialize chart if child is registered
+        if (selectedChild && selectedChild.isRegistered) {
+            this.updateChart(selectedChild.id);
+        } else {
+            console.log(`Child ${selectedChild?.username} is not registered. Skipping chart update.`);
+        }
+    }
+
+    /**
+     * Renders the child dashboard interface
+     * Shows activity progress, available sparks, and screen time options
+     * @param {HTMLElement} container - Dashboard container element
+     */
+    renderChildDashboard(container) {
+        console.log("Rendering Child Dashboard:: ", this.currentUser.userId);
+        container.innerHTML = `
+            <nav class="nav">
+                <div class="logo">
+                    <div class="logo-icon"></div>
+                    <span>StepBank</span>
+                </div>
+                <div class="nav-buttons">
+                    <button class="btn connect-btn ${this.isConnected ? 'active' : ''}" onclick="showSection('device')">
+                    ${this.isConnected ? 'Device Connected' : 'Connect Device'}
+                </button>
+                    <button class="btn" onclick="handleLogout()">Logout</button>
+                </div>
+            </nav>
+    
+            <div class="sparks-info">
+                <div class="total-sparks">
+                    <div class="label">Total Available Sparks</div>
+                    <div class="value">${this.calculateTotalAvailableSparks().toLocaleString()}</div>
+                </div>
+            </div>
+    
+            <div class="progress-container">
+                <div class="spark-circle">
+                    <svg viewBox="0 0 100 100" class="progress-ring">
+                        <path
+                            d="M50,50 m-45,0 a45,45 0 1,1 90,0 a45,45 0 1,1 -90,0"
+                            fill="none"
+                            stroke="#2A2D37"
+                            stroke-width="10"
+                            stroke-dasharray="${this.calculateArcLength()}"
+                            stroke-dashoffset="0"
+                            transform="rotate(210 50 50)"
+                        />
+                        <path
+                            d="M50,50 m-45,0 a45,45 0 1,1 90,0 a45,45 0 1,1 -90,0"
+                            fill="none"
+                            stroke="#FF4B4B"
+                            stroke-width="10"
+                            stroke-dasharray="${this.calculateArcLength()}"
+                            stroke-dashoffset="${this.calculateProgress(this.currentUser.userId)}"
+                            transform="rotate(210 50 50)"
+                        />
+                        <text x="50" y="45" class="spark-count" text-anchor="middle">
+                            ${this.calculateCurrentDaySparks(this.currentUser.userId)}
+                        </text>
+                        <text x="50" y="60" class="spark-label" text-anchor="middle">
+                            TODAY'S SPARKS
+                        </text>
+                    </svg>
+                </div>
+            </div>
+
+            <div class="metrics-grid">
+                <div class="metric-card">
+                    <div class="metric-value">${this.getTotalSteps(this.currentUser.userId).toLocaleString()}</div>
+                    <div class="metric-label">Steps</div>
+                </div>
+                <div class="metric-card">
+                    <div class="metric-value">${this.getActivityTime(this.currentUser.userId)}</div>
+                    <div class="metric-label">Active Time</div>
+                </div>
+                <div class="metric-card">
+                    <div class="metric-value">${this.getAverageHR(this.currentUser.userId)}</div>
+                    <div class="metric-label">Avg HR</div>
+                </div>
+            </div>
+
+            <div class="action-buttons">
+                <button class="primary-btn" onclick="showSection('electronics')">
+                    Unlock Electronics
+                </button>
+                <button class="primary-btn" onclick="showSection('marketplace')">
+                    Buy Stuff
+                </button>
+            </div>
+
+            <div class="bottom-nav">
+                <button class="nav-btn" onclick="showSection('family')">
+                    <i class="family-icon">👨‍👩‍👧‍👦</i>
+                    <span>Family</span>
+                </button>
+                <button class="nav-btn" onclick="showSection('settings')">
+                    <i class="settings-icon">⚙️</i>
+                    <span>Settings</span>
+                </button>
+                <button class="nav-btn" onclick="showSection('messages')">
+                    <i class="message-icon">💬</i>
+                    <span>Messages</span>
+                </button>
+            </div>
+        `;
+
+        this.animateSparks();
+    }
+
+    /**
+     * Calculates the arc length for the progress circle
+     * @returns {number} Arc length value
+     */
+    calculateArcLength() {
+        return 2 * Math.PI * 45;
+    }
+
+    /**
+     * Calculates the progress circle's stroke offset based on user's progress
+     * @param {string} userId - User identifier
+     * @returns {number} Stroke offset value for SVG path
+     */
+    calculateProgress(userId) {
+        const progress = this.getProgressPercentage(userId);
+        const arcLength = this.calculateArcLength();
+        const degrees = (progress / 100) * 150;
+        return arcLength - (degrees / 360) * arcLength;
+    }
+
+    /**
+     * Calculates user's progress as a percentage of their daily goal
+     * @param {string} userId - User identifier
+     * @returns {number} Progress percentage (0-100)
+     */
+    getProgressPercentage(userId) {
+        const dailyGoal = 10000; // Default daily goal
+        const todaySteps = this.getTotalSteps(userId);
+        // Cap progress at 100%
+        return Math.min(Math.round((todaySteps / dailyGoal) * 100), 100);
+    }
+
+    /**
+     * Creates animation for spark points display
+     * Includes both number counting and particle effects
+     */
+    animateSparks() {
+        const sparkCount = document.querySelector('.spark-count');
+        // Only proceed if spark count element exists
+        if (!sparkCount) return;
+
+        const finalValue = this.calculateCurrentDaySparks(this.currentUser.userId);
+        const duration = 2000;
+        const fps = 60;
+        const frames = duration / (1000 / fps);
+        const increment = finalValue / frames;
+        let currentValue = 0;
+
+        // Create container for spark particles
+        const sparkContainer = document.createElement('div');
+        sparkContainer.className = 'sparkle-container';
+        sparkCount.parentElement.appendChild(sparkContainer);
+
+        const animation = setInterval(() => {
+            currentValue += increment;
+            // Check if animation should end
+            if (currentValue >= finalValue) {
+                currentValue = finalValue;
+                clearInterval(animation);
+                setTimeout(() => {
+                    sparkContainer.remove();
+                }, 1000);
+            }
+            sparkCount.textContent = Math.floor(currentValue);
+            
+            // Randomly add sparkle effects
+            if (Math.random() > 0.7) {
+                this.createSparkle(sparkContainer);
+            }
+        }, 1000 / fps);
+    }
+
+    /**
+     * Creates individual sparkle effect for animations
+     * @param {HTMLElement} container - Container for sparkle effects
+     */
+    createSparkle(container) {
+        const sparkle = document.createElement('div');
+        sparkle.className = 'sparkle';
+        sparkle.style.left = `${Math.random() * 100}%`;
+        sparkle.style.top = `${Math.random() * 100}%`;
+        container.appendChild(sparkle);
+        
+        setTimeout(() => sparkle.remove(), 1000);
+    }
+
+    /**
+     * Updates activity goals for selected child
+     * Validates inputs and updates both local and database values
+     */
+    async updateGoals() {
+        const stepsGoal = parseInt(document.getElementById('stepsGoal').value);
+        const activeTimeGoal = parseInt(document.getElementById('activeTimeGoal').value);
+        const heartRateGoal = parseInt(document.getElementById('heartRateGoal').value);
+        
+        // Validate that all goals are positive numbers
+        if (isNaN(stepsGoal) || stepsGoal <= 0 || 
+            isNaN(activeTimeGoal) || activeTimeGoal <= 0 ||
+            isNaN(heartRateGoal) || heartRateGoal <= 0) {
+            this.showNotification('Please enter valid goal values');
+            return;
+        }
+        
+        try {
+            // Find child in local array
+            const childIndex = this.children.findIndex(child => child.id === this.selectedChildId);
+            if (childIndex !== -1) {
+                // Update local data
+                this.children[childIndex].dailyGoal = stepsGoal;
+                this.children[childIndex].activeTimeGoal = activeTimeGoal;
+                this.children[childIndex].heartRateGoal = heartRateGoal;
+        
+                // Update in Firebase
+                await db.updateChildGoals(
+                    this.currentUser.userId, 
+                    this.selectedChildId, 
+                    {
+                        steps: stepsGoal,
+                        activeTime: activeTimeGoal,
+                        heartRate: heartRateGoal
+                    }
+                );
+    
+                this.showNotification('Goals updated successfully!');
+                this.renderDashboard();
+            }
+        } catch (error) {
+            console.error('Error updating goals:', error);
+            this.showNotification('Failed to update goals. Please try again.');
+        }
+    }
+
+    /**
+     * Retrieves statistics for a specific child
+     * @param {string} childId - Child's identifier
+     * @returns {Object} Child's activity statistics
+     */
+    getChildStats(childId) {
+        const child = this.children.find(c => c.id === childId);
+        // Return default values if child not found
+        if (!child) return { totalSteps: 0, progress: 0, rewards: 0 };
+
+        const activities = this.getChildActivityData(childId);
+        const todaySteps =  [0]?.steps || Math.floor(Math.random() * 8000) + 2000;
+        const progress = Math.round((todaySteps / child.dailyGoal) * 100);
+
+        return {
+            totalSteps: todaySteps,
+            progress: Math.min(progress, 100),
+            rewards: Math.floor(todaySteps / 1000)
+        };
+    }
+
+    /**
+     * Retrieves activity data for a specific child
+     * @param {string} childId - Child's identifier
+     * @returns {Array} Child's activity data
+     */
+    getChildActivityData(childId) {
+        return this.storedActivityDataInDB[childId];
+    }
+
+    /**
+     * Calculates total available spark points for current user
+     * Considers earned points minus points spent on screen time
+     * @returns {number} Available spark points
+     */
+    calculateTotalAvailableSparks() {
+        try {
+            // Check if activity data exists
+            if (!this.storedActivityDataInDB) {
+                console.log('No activity data found');
+                return 0;
+            }
+    
+            const userActivities = this.storedActivityDataInDB[this.currentUser.userId];
+            // Verify activities array exists
+            if (!Array.isArray(userActivities)) {
+                console.log('No activities found for user');
+                return 0;
+            }
+    
+            // Calculate total earned points
+            const totalEarnedPoints = userActivities.reduce((sum, activity) => {
+                return sum + (activity.points || 0);
+            }, 0);
+    
+            const screenTimeData = this.screenTimeUsage[this.currentUser.userId];
+
+            // Return total points if no screen time usage exists
+            if (!screenTimeData) {
+                console.log('No screen time data found');
+                return totalEarnedPoints;
+            }
+            // Calculate total points used for screen time
+            const totalUsedPoints = screenTimeData.reduce((sum, day) => {
+                return sum + (day.minutes * 100);
+            }, 0);
+    
+            const netAvailable = totalEarnedPoints - totalUsedPoints;
+            console.log('Total earned:', totalEarnedPoints);
+            console.log('Total used:', totalUsedPoints);
+            console.log('Net available:', netAvailable);
+            
+            return Math.max(0, Math.round(netAvailable));
+        } catch (error) {
+            console.error('Error calculating total points:', error);
+            return 0;
+        }
+    }
+
+    /**
+     * Gets screen time usage for a specific date
+     * @param {string} childId - Child's identifier
+     * @param {string} date - Date to check
+     * @returns {number} Minutes used on specified date
+     */
+    getScreenTimeForDate(childId, date) {
+        const usage = this.screenTimeUsage[childId];
+        const dayUsage = usage.find(day => day.date === date);
+        return dayUsage?.minutes || 0;
+    }
+
+    /**
+     * Gets available screen time for a specific date
+     * @param {string} childId - Child's identifier
+     * @param {string} date - Date to check
+     * @returns {number} Available minutes for specified date
+     */
+    getAvailableTimeForDate(childId, date) {
+        const usage = this.screenTimeUsage[childId];
+        const dayUsage = usage.find(day => day.date === date);
+        return dayUsage?.availableMinutes || 0;
+    }
+
+    /**
+     * Tracks total sparks spent on screen time and rewards
+     * @returns {number} Total spent sparks
+     */
+    getSpentSparks() {
+        return 0;
+    }
+
+    /**
+     * Generates mock activity data for testing purposes
+     * @param {number} seedMultiplier - Multiplier for generated values
+     * @returns {Array} Array of mock activity records
+     */
+    generateMockActivities(seedMultiplier = 1) {
+        const activities = [];
+        const types = ['Walking', 'Running', 'Cycling', 'Swimming'];
+        const now = new Date();
+    
+        // Generate 30 days of mock data
+        for (let i = 0; i < 30; i++) {
+            const date = new Date(now - i * 24 * 60 * 60 * 1000);
+            activities.push({
+                type: types[Math.floor(Math.random() * types.length)],
+                steps: Math.floor((Math.random() * 5000 + 3000) * (seedMultiplier || 1)),
+                duration: Math.floor(Math.random() * 180) + 30, // 30-210 minutes
+                avgHeartRate: Math.floor(Math.random() * 40) + 80, // 80-120 BPM
+                points: Math.floor(Math.random() * 100) + 50,
+                timestamp: date.toISOString(),
+                redeemed: Math.random() > 0.7 // 30% chance of being redeemed
+            });
+        }
+    
+        return activities;
+    }
+
+/**
+     * Updates the activity visualization chart
+     * Handles different metric types and their specific display configurations
+     * @param {string} childId - Child's identifier
+     */
+    updateChart(childId) {
+        const ctx = document.getElementById('activityChart').getContext('2d');
+        // Destroy existing chart if it exists to prevent memory leaks
+        if (this.activityChart) {
+            this.activityChart.destroy();
+        }
+     
+        const activities = this.getChildActivityData(childId);
+        const chartData = this.prepareChartData(activities, this.currentMetric);
+        
+        // Configure different metrics with their specific display settings
+        const metricConfigs = {
+            steps: {
+                label: 'Daily Steps',
+                color: '#4CAF50'
+            },
+            activeTime: {
+                label: 'Active Minutes',
+                color: '#4CAF50'
+            },
+            heartRate: {
+                label: 'Average Heart Rate',
+                color: '#4CAF50'
+            },
+            screenTime: {
+                label: 'Screen Time (Minutes)',
+                color: '#4CAF50',
+                yAxis: {
+                    min: 0,
+                    max: 500,  // Maximum screen time limit
+                    stepSize: 60  // Show increments of 1 hour
+                }
+            }
+        };
+     
+        const config = metricConfigs[this.currentMetric];
+     
+        this.activityChart = new Chart(ctx, {
+            type: 'line',
+            data: this.currentMetric === 'screenTime' ? chartData : {
+                labels: chartData.labels,
+                datasets: [{
+                    label: config.label,
+                    data: chartData.values,
+                    borderColor: config.color,
+                    backgroundColor: 'rgba(76, 175, 80, 0.1)',
+                    tension: 0.4,
+                    fill: true
+                }]
+            },
+            options: {
+                responsive: true,
+                plugins: {
+                    legend: {
+                        display: this.currentMetric === 'screenTime'
+                    },
+                    tooltip: {
+                        mode: 'index',
+                        intersect: false,
+                        backgroundColor: 'rgba(76, 175, 80, 0.9)',
+                        titleColor: '#FFFFFF',
+                        bodyColor: '#FFFFFF',
+                        borderColor: '#4CAF50',
+                        borderWidth: 1
+                    }
+                },
+                scales: {
+                    y: {
+                        beginAtZero: true,
+                        grid: {
+                            color: 'rgba(0, 0, 0, 0.1)'
+                        },
+                        ticks: {
+                            color: '#666666',
+                            ...(config.yAxis || {})
+                        }
+                    },
+                    x: {
+                        grid: {
+                            display: false
+                        },
+                        ticks: {
+                            color: '#666666'
+                        }
+                    }
+                }
+            }
+        });
+     }
+
+     /**
+      * Prepares data for chart visualization based on selected metric
+      * Handles different data formats for steps, active time, heart rate, and screen time
+      * @param {Array} activities - Activity data array
+      * @param {string} metric - Selected metric type
+      * @returns {Object} Formatted chart data
+      */
+     prepareChartData(activities, metric) {
+        // Handle screen time data differently from other metrics
+        if (metric === 'screenTime') {
+            const screenTimeData = this.screenTimeUsage[this.selectedChildId];
+            const sortedData = screenTimeData.sort((a, b) => new Date(a.date) - new Date(b.date));
+            
+            // Get all activity data for this child
+            const userActivities = this.storedActivityDataInDB[this.selectedChildId];
+            
+            // Calculate total earned points
+            const totalEarnedPoints = userActivities.reduce((sum, activity) => {
+                return sum + (activity.points || 0);
+            }, 0);
+            
+            // Calculate running used total and net available
+            let usedTotal = 0;
+            const netAvailableData = sortedData.map(day => {
+                usedTotal += (day.minutes * 100);
+                return totalEarnedPoints - usedTotal;
+            });
+    
+            // Calculate daily available spark using sparkCalculator
+            const dailyAvailableSpark = sortedData.map(day => {
+                const dayActivities = userActivities.filter(activity => 
+                    activity.day === day.date
+                );
+                
+                // For each day, if we have steps and minutes, calculate sparks
+                if (dayActivities.length > 0) {
+                    const activity = dayActivities[0];
+                    if (activity.steps && activity.duration) {
+                        console.log(`Calculating sparks for ${day.date}:`, {
+                            steps: activity.steps,
+                            duration: activity.duration,
+                            avgHeartRate: activity.avgHeartRate || 0
+                        });
+                        
+                        const result = this.sparkCalculator.calculateSparks(
+                            activity.steps,
+                            activity.duration,
+                            activity.avgHeartRate || 0  // Default to 0 if not available
+                        );
+                        console.log(`Spark result for ${day.date}:`, result);
+                        return result.sparkPoints;
+                    }
+                }
+                console.log(`No valid activity data for ${day.date}`);
+                return 0;
+            });
+    
+            // Log values to verify calculations
+            console.log('Parent View Calculations:', {
+                childId: this.selectedChildId,
+                totalEarned: totalEarnedPoints,
+                finalUsedTotal: usedTotal,
+                finalNetAvailable: netAvailableData[netAvailableData.length - 1],
+                dates: sortedData.map(d => d.date),
+                dailyAvailable: dailyAvailableSpark
+            });
+    
+            return {
+                labels: sortedData.map(day => new Date(day.date).toLocaleDateString()),
+                datasets: [{
+                    label: 'Daily Used Spark',
+                    data: sortedData.map(day => day.minutes * 100),
+                    borderColor: '#4CAF50',
+                    backgroundColor: 'rgba(76, 175, 80, 0.1)',
+                    tension: 0.4,
+                    fill: true
+                }, {
+                    label: 'Daily Available Spark',
+                    data: dailyAvailableSpark,
+                    borderColor: '#2E7D32',
+                    backgroundColor: 'rgba(46, 125, 50, 0.2)',
+                    tension: 0.4,
+                    borderWidth: 2,
+                    borderDash: [5, 5],
+                    fill: false
+                }, {
+                    label: 'Total Available Spark',
+                    data: netAvailableData,
+                    borderColor: '#1B5E20',
+                    borderWidth: 2,
+                    borderDash: [10, 5],
+                    fill: false
+                }]
+            };
+        } else {
+            // Handle other metrics (steps, activeTime, heartRate)
+            const data = {
+                labels: [],
+                values: []
+            };
+            console.log("prepareChartData activities:: ", activities);
+            const dailyData = activities.reduce((acc, activity) => {
+                const date = activity.day;
+                let value;
+                
+                // Select appropriate value based on metric type
+                switch(metric) {
+                    case 'steps':
+                        value = activity.steps;
+                        break;
+                    case 'activeTime':
+                        value = activity.duration;
+                        break;
+                    case 'heartRate':
+                        value = activity.avgHeartRate;
+                        break;
+                    default:
+                        value = activity.steps;
+                }
+                
+                acc[date] = value;
+                return acc;
+            }, {});
+    
+            // Sort dates chronologically (oldest to newest)
+            const sortedDates = Object.keys(dailyData).sort((a, b) => 
+                new Date(a) - new Date(b)
+            );
+    
+            sortedDates.forEach(date => {
+                data.labels.push(date);
+                data.values.push(dailyData[date]);
+            });
+            console.log("prepareChartData:: ", data);
+            return data;
+        }
+    }
+
+    /**
+     * Handles approval or denial of pending requests
+     * @param {string} approvalId - Request identifier
+     * @param {boolean} isApproved - Approval status
+     */
+    handleApproval(approvalId, isApproved) {
+        const action = isApproved ? 'approved' : 'denied';
+        this.showNotification(`Request ${action} successfully!`);
+        this.renderDashboard();
+    }
+
+    /**
+     * Displays notification messages to users
+     * Creates and manages toast notification elements
+     * @param {string} message - Message to display
+     */
+    showNotification(message) {
+        const existingToast = document.querySelector('.toast-notification');
+        if (existingToast) {
+            existingToast.remove();
+        }
+    
+        const toast = document.createElement('div');
+        toast.className = 'toast-notification';
+        toast.textContent = message;
+        document.body.appendChild(toast);
+    
+        // Trigger animation
+        setTimeout(() => toast.classList.add('visible'), 10);
+    
+        // Remove after 2 seconds
+        setTimeout(() => {
+            toast.classList.remove('visible');
+            setTimeout(() => toast.remove(), 300);
+        }, 2000);
+    }
+
+    /**
+     * Debug function to log current activity statistics and spark calculations
+     * Outputs detailed information about current user's activity metrics
+     */
+    debugCurrentStats() {
+        const steps = this.getTotalSteps(this.currentUser.userId);
+        const activityTime = this.getActivityMinutes(this.currentUser.userId);
+        const avgHR = this.getAverageHR(this.currentUser.userId);
+        
+        console.log('Current Stats:', {
+            steps,
+            activityTime,
+            avgHR
+        });
+
+        // Check if spark calculator is initialized before calculating
+        if (this.sparkCalculator) {
+            const result = this.sparkCalculator.calculateSparks(
+                steps,
+                activityTime,
+                avgHR
+            );
+            console.log('Spark Calculation Result:', result);
+        } else {
+            console.log('Spark Calculator not initialized!');
+        }
+    }
+
+    /**
+     * Fetches activity data from Fitbit API and processes it
+     * @param {string} userId - User identifier
+     * @returns {Promise<null|void>} Resolves when data is fetched and processed
+     */
+    async fetchFitbitData(userId) {
+        try {
+            console.log("fetchFitbitData device config of userId:: ",userId);
+            const deviceConfig = await db.getDeviceConfig(userId);
+            // Verify device has valid access token
+            if (!deviceConfig?.accessToken) {
+                console.log('No Fitbit access token found');
+                return null;
+            }
+            const accessToken = await window.fitbitManager.getFitbitAccessToken(userId);
+            const clientId = localStorage.getItem('clientId')    
+            const today = new Date().toLocaleDateString('en-CA').split('T')[0];  // Format: YYYY-MM-DD
+            
+            // Fetch activity data from Fitbit API
+            const activityResponse = 
+                await fetch(`https://api.fitbit.com/1/user/${clientId}/activities/date/${today}.json`, 
+                {
+                    method: 'GET',
+                    headers: {
+                        'Authorization': `Bearer ${accessToken}`
+                }
+            });
+    
+            // Check for API response errors
+            if (!activityResponse.ok) {
+                throw new Error(`HTTP error! status: ${activityResponse.status}`);
+            }
+    
+            const activityData = await activityResponse.json();
+            const points = await this.calculateDaySparks(activityData.summary.steps, 
+                activityData.summary.veryActiveMinutes 
+                + activityData.summary.fairlyActiveMinutes 
+                    + activityData.summary.lightlyActiveMinutes, activityData.summary.averageHeartRate);
+            console.log("ActivityData:: ", activityData);
+            
+            // Format activity data for storage
+            const activityDataJson = {
+                steps: activityData.summary.steps || 0,
+                activeMinutes: activityData.summary.veryActiveMinutes 
+                            + activityData.summary.fairlyActiveMinutes 
+                                + activityData.summary.lightlyActiveMinutes || 0,
+                averageHeartRate: activityData.summary.averageHeartRate || 0,
+                points: points || 0
+            };
+
+            console.log("fetchFitbitData currentActivityData:: ",this.currentActivityData);
+            this.currentActivityData = {
+                [userId]: activityDataJson
+            };
+            console.log("fetchFitbitData currentActivityData:: ",this.currentActivityData);
+            await db.saveActivityForDay(userId, today, activityDataJson);
+    
+        } catch (error) {
+            console.error('Error fetching Fitbit data:', error);
+            return null;
+        }
+    }
+
+    /**
+     * Renders appropriate settings view based on user type
+     */
+    renderSettings() {
+        // Determine which settings view to show based on account type
+        if (this.currentUser?.accountType === 'parent') {
+            this.renderParentSettings();
+        } else {
+            this.renderChildSettings();
+        }
+    }
+
+    /**
+     * Renders settings view for parent accounts
+     * Includes device configuration and management options
+     */
+    renderParentSettings() {
+        const container = document.getElementById('settings');
+        container.innerHTML = `
+            <nav class="nav">
+                <div class="logo">
+                    <div class="logo-icon"></div>
+                    <span>Parent Settings</span>
+                </div>
+                <button class="btn" onclick="showSection('dashboard')">Back</button>
+            </nav>
+
+            <div class="settings-container">
+                <div id="device-config-panel"></div>
+            </div>`;
+
+        // Initialize device configuration panel
+        window.deviceConfigManager.renderConfigurationPanel(
+            document.getElementById('device-config-panel')
+        );
+    }
+
+    /**
+     * Renders settings view for child accounts
+     * Includes notification preferences and display settings
+     */
+    renderChildSettings() {
+        const container = document.getElementById('settings');
+        container.innerHTML = `
+            <nav class="nav">
+                <div class="logo">
+                    <div class="logo-icon"></div>
+                    <span>Settings</span>
+                </div>
+                <button class="btn" onclick="showSection('dashboard')">Back</button>
+            </nav>
+
+            <div class="settings-container">
+                <div class="settings-section">
+                    <h2>Notification Preferences</h2>
+                    <!-- Add child notification settings -->
+                </div>
+
+                <div class="settings-section">
+                    <h2>Display Preferences</h2>
+                    <!-- Add display settings -->
+                </div>
+
+                <div class="settings-section">
+                    <h2>Account Settings</h2>
+                    <!-- Add account settings -->
+                </div>
+            </div>`;
+    }
+}
+
+// Initialize dashboard manager
+const dashboardManager = new DashboardManager();
 window.dashboardManager = dashboardManager;